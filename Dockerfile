<<<<<<< HEAD
FROM node:20.10.0-bullseye-slim as base-with-encryption
=======
FROM node:20.11.0-bullseye-slim as base-with-encryption
>>>>>>> 29c918d2

WORKDIR /cryptd

RUN apt-get update && \
    apt-get install curl -y && \
    curl https://repo.mongodb.com/apt/debian/dists/bullseye/mongodb-enterprise/7.0/main/binary-amd64/mongodb-enterprise-cryptd_7.0.2_amd64.deb -o mongocryptd.deb && \
    curl https://libmongocrypt.s3.amazonaws.com/apt/debian/dists/bullseye/libmongocrypt/1.8/main/binary-amd64/libmongocrypt-dev_1.8.2-0_amd64.deb -o libmongocrypt-dev.deb && \
    curl https://libmongocrypt.s3.amazonaws.com/apt/debian/dists/bullseye/libmongocrypt/1.8/main/binary-amd64/libmongocrypt0_1.8.2-0_amd64.deb -o libmongocrypt0.deb

########################################################################################################################

<<<<<<< HEAD
FROM node:20.10.0-bullseye-slim as build
=======
FROM node:20.11.0-bullseye-slim as build
>>>>>>> 29c918d2

ARG COMMIT_SHA=<not-specified>
ENV NODE_ENV=production

WORKDIR /build-dir

COPY package.json .
COPY package-lock.json .

RUN npm ci

COPY . .

RUN echo "crud-service: $COMMIT_SHA" >> ./commit.sha

########################################################################################################################

# create a CRUD Service image that does not support automatic CSFLE
# and therefore it can be employed by everybody in any MongoDB product
<<<<<<< HEAD
FROM node:20.10.0-bullseye-slim as crud-service-no-encryption
=======
FROM node:20.11.0-bullseye-slim as crud-service-no-encryption
>>>>>>> 29c918d2

# note: zlib can be removed once node image version is updated
RUN apt-get update \
    && apt-get install -f tini zlib1g -y \
    && apt-get clean autoclean -y \
    && apt-get autoremove -y \
    && rm -rf /var/lib/apt/lists/*

LABEL maintainer="Mia Platform Core Team<core@mia-platform.eu>" \
    name="CRUD Service" \
    description="HTTP interface to perform CRUD operations on configured MongoDB collections" \
    eu.mia-platform.url="https://www.mia-platform.eu" \
    eu.mia-platform.version="6.9.5"

ENV NODE_ENV=production
ENV LOG_LEVEL=info
ENV HTTP_PORT=3000
ENV SERVICE_PREFIX=/
ENV EXPOSE_METRICS=true
ENV ENABLE_TRACING=false

EXPOSE ${HTTP_PORT}

WORKDIR /home/node/app

COPY --from=build /build-dir ./

HEALTHCHECK --start-period=5s CMD wget -qO- http://localhost:${HTTP_PORT}/-/healthz &> /dev/null || exit 1

USER node

ENTRYPOINT ["/usr/bin/tini", "--"]

CMD ./node_modules/.bin/lc39 ./index.js --port=${HTTP_PORT} --log-level=${LOG_LEVEL} --prefix=${SERVICE_PREFIX} --expose-metrics ${EXPOSE_METRICS} --enable-tracing=${ENABLE_TRACING}

########################################################################################################################

# extend previous stage to add the support to automatic MongoDB CSFLE feature,
# which can be leveraged by users adopting a MongoDB Atlas or MongoDB enterprise products
FROM crud-service-no-encryption as crud-service-with-encryption

USER root

COPY --from=base-with-encryption /cryptd /cryptd

RUN apt-get update \
    && apt-get install -f /cryptd/mongocryptd.deb /cryptd/libmongocrypt0.deb /cryptd/libmongocrypt-dev.deb -y \
    && apt-get clean autoclean -y \
    && apt-get autoremove -y \
    && rm -rf /cryptd \
    && rm -rf /var/lib/apt/lists/*

USER node<|MERGE_RESOLUTION|>--- conflicted
+++ resolved
@@ -1,8 +1,4 @@
-<<<<<<< HEAD
-FROM node:20.10.0-bullseye-slim as base-with-encryption
-=======
 FROM node:20.11.0-bullseye-slim as base-with-encryption
->>>>>>> 29c918d2
 
 WORKDIR /cryptd
 
@@ -14,11 +10,7 @@
 
 ########################################################################################################################
 
-<<<<<<< HEAD
-FROM node:20.10.0-bullseye-slim as build
-=======
 FROM node:20.11.0-bullseye-slim as build
->>>>>>> 29c918d2
 
 ARG COMMIT_SHA=<not-specified>
 ENV NODE_ENV=production
@@ -38,11 +30,7 @@
 
 # create a CRUD Service image that does not support automatic CSFLE
 # and therefore it can be employed by everybody in any MongoDB product
-<<<<<<< HEAD
-FROM node:20.10.0-bullseye-slim as crud-service-no-encryption
-=======
 FROM node:20.11.0-bullseye-slim as crud-service-no-encryption
->>>>>>> 29c918d2
 
 # note: zlib can be removed once node image version is updated
 RUN apt-get update \
