--- conflicted
+++ resolved
@@ -1,8 +1,4 @@
-<<<<<<< HEAD
-FROM node:20.8.1-bullseye-slim as base-with-encryption
-=======
-FROM node:18.19.0-bullseye-slim as base-with-encryption
->>>>>>> 15d950b1
+FROM node:20.11.0-bullseye-slim as base-with-encryption
 
 WORKDIR /cryptd
 
@@ -14,11 +10,7 @@
 
 ########################################################################################################################
 
-<<<<<<< HEAD
-FROM node:20.8.1-bullseye-slim as build
-=======
-FROM node:18.19.0-bullseye-slim as build
->>>>>>> 15d950b1
+FROM node:20.11.0-bullseye-slim as build
 
 ARG COMMIT_SHA=<not-specified>
 ENV NODE_ENV=production
@@ -38,11 +30,7 @@
 
 # create a CRUD Service image that does not support automatic CSFLE
 # and therefore it can be employed by everybody in any MongoDB product
-<<<<<<< HEAD
-FROM node:20.8.1-bullseye-slim as crud-service-no-encryption
-=======
-FROM node:18.19.0-bullseye-slim as crud-service-no-encryption
->>>>>>> 15d950b1
+FROM node:20.11.0-bullseye-slim as crud-service-no-encryption
 
 # note: zlib can be removed once node image version is updated
 RUN apt-get update \
