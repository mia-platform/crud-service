{
  "name": "@mia-platform/crud-service",
  "version": "6.10.0",
  "description": "HTTP interface to perform CRUD operations on MongoDB collections defined in the API Console",
  "homepage": "https://www.mia-platform.eu/",
  "bugs": {
    "url": "https://github.com/mia-platform/crud-service/issues"
  },
  "license": "SEE LICENSE IN LICENSE",
  "author": "Mia Platform Fast Data Team",
  "main": "index.js",
  "repository": {
    "type": "git",
    "url": "https://github.com/mia-platform/crud-service"
  },
  "scripts": {
    "bench:queryParser": "node bench/queryParser.bench.js",
    "bench:init": "docker compose -f bench/docker-compose.yml up -d --force-recreate && node bench/utils/generate-customer-data.js",
    "checkonly": "! grep -r '\\.only' tests/",
    "coverage": "npm run unit -- --jobs=4",
    "postcoverage": "tap report --coverage-report=lcovonly --coverage-report=text-summary",
    "lint": "eslint . --ignore-path=.gitignore",
    "start": "lc39 index.js",
    "start:local": "npm start -- --env-path ./local.env",
    "pretest": "node tests/generatedJSONSchemasToFiles.js && eslint --fix tests/expectedSchemas/*.js",
    "test": "npm run lint && npm run unit -- --disable-coverage && npm run checkonly",
    "unit": "MONGO_HOST=${MONGO_HOST_CI:-127.0.0.1} MONGO_VERSION=${MONGO_VERSION:-6.0.2} tap -b --allow-incomplete-coverage 'tests/**/*.test.js'",
    "update-docker-version": "sed -i.bck \"s|version=\\\"[0-9]*\\.[0-9]*\\.[0-9]*.*\\\"|version=\\\"${npm_package_version}\\\"|\" Dockerfile",
    "update-changelog": "node ./scripts/update-changelog.js ${npm_package_version}",
    "version": "npm run update-changelog && npm run update-docker-version && rm -fr Dockerfile.bck && git add CHANGELOG.md Dockerfile"
  },
  "dependencies": {
    "@fastify/env": "^4.3.0",
    "@fastify/mongodb": "^8.0.0",
    "@fastify/multipart": "^8.1.0",
    "@mia-platform/lc39": "^7.0.3",
    "@mia-platform/mongodb-healthchecker": "^1.0.1",
    "ajv-formats": "^2.1.1",
    "ajv-keywords": "^5.1.0",
    "csv-parse": "^5.5.3",
    "csv-stringify": "^6.4.5",
    "fastify-plugin": "^4.5.1",
    "jsonpath-plus": "^8.0.0",
    "JSONStream": "^1.3.5",
<<<<<<< HEAD
    "lodash": "^4.17.21",
    "mongodb-client-encryption": "^2.9.0",
=======
    "lodash.get": "^4.4.2",
    "lodash.isempty": "^4.4.0",
    "lodash.omit": "^4.5.0",
    "lodash.pick": "^4.4.0",
    "lodash.set": "^4.3.2",
    "lodash.unset": "^4.5.2",
    "mongodb-client-encryption": "^6.0.0",
>>>>>>> be3a96bc
    "ndjson": "^2.0.0",
    "p-limit": "^3.1.0",
    "pino": "^8.17.2",
    "through2": "^4.0.2",
    "uuid": "^9.0.1",
    "xlsx-write-stream": "^1.0.0"
  },
  "peerDependencies": {
    "ajv": "^8.12.0"
  },
  "devDependencies": {
    "@faker-js/faker": "^8.3.1",
    "@mia-platform/eslint-config-mia": "^3.0.0",
    "abstract-logging": "^2.0.1",
    "commander": "^11.1.0",
    "eslint": "^8.56.0",
    "fastbench": "^1.0.1",
    "form-data": "^4.0.0",
    "mock-require": "^3.0.3",
    "mongodb": "^6.3.0",
    "node-xlsx": "^0.23.0",
    "pre-commit": "^1.2.2",
    "swagger-parser": "^10.0.3",
    "tap": "^18.6.1",
    "uuid-validate": "0.0.3"
  },
  "engines": {
    "node": ">=v18.13.0"
  },
  "private": true,
  "tap": {
    "timeout": 240,
    "allow-incomplete-coverage": true,
    "allow-empty-coverage": true
  },
  "eslintConfig": {
    "extends": "@mia-platform/eslint-config-mia",
    "parserOptions": {
      "ecmaVersion": 2022,
      "ecmaFeatures": {
        "jsx": true
      }
    },
    "ignorePatterns": ["bench"],
    "overrides": [
      {
        "files": [
          "tests/**/*.js",
          "tests/expectedSchemas/*.js"
        ],
        "rules": {
          "id-length": "off",
          "max-lines": "off"
        }
      }
    ]
  },
  "nyc": {
    "include": [
      "lib/**/*.js",
      "*.js"
    ]
  }
}<|MERGE_RESOLUTION|>--- conflicted
+++ resolved
@@ -42,18 +42,8 @@
     "fastify-plugin": "^4.5.1",
     "jsonpath-plus": "^8.0.0",
     "JSONStream": "^1.3.5",
-<<<<<<< HEAD
     "lodash": "^4.17.21",
-    "mongodb-client-encryption": "^2.9.0",
-=======
-    "lodash.get": "^4.4.2",
-    "lodash.isempty": "^4.4.0",
-    "lodash.omit": "^4.5.0",
-    "lodash.pick": "^4.4.0",
-    "lodash.set": "^4.3.2",
-    "lodash.unset": "^4.5.2",
     "mongodb-client-encryption": "^6.0.0",
->>>>>>> be3a96bc
     "ndjson": "^2.0.0",
     "p-limit": "^3.1.0",
     "pino": "^8.17.2",
