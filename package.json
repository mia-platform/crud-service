--- conflicted
+++ resolved
@@ -30,13 +30,8 @@
   },
   "dependencies": {
     "@fastify/env": "^4.3.0",
-<<<<<<< HEAD
     "@fastify/mongodb": "^8.0.0",
-    "@fastify/multipart": "^8.0.0",
-=======
-    "@fastify/mongodb": "^6.2.0",
-    "@fastify/multipart": "^7.7.3",
->>>>>>> 15d950b1
+    "@fastify/multipart": "^8.1.0",
     "@mia-platform/lc39": "^7.0.3",
     "@mia-platform/mongodb-healthchecker": "^1.0.1",
     "ajv-formats": "^2.1.1",
@@ -44,7 +39,7 @@
     "csv-parse": "^5.5.3",
     "csv-stringify": "^6.4.5",
     "fastify-plugin": "^4.5.1",
-    "jsonpath-plus": "^7.2.0",
+    "jsonpath-plus": "^8.0.0",
     "JSONStream": "^1.3.5",
     "lodash.get": "^4.4.2",
     "lodash.isempty": "^4.4.0",
@@ -70,12 +65,8 @@
     "fastbench": "^1.0.1",
     "form-data": "^4.0.0",
     "mock-require": "^3.0.3",
-<<<<<<< HEAD
-    "mongodb": "^6.2.0",
-=======
-    "mongodb": "^4.17.2",
+    "mongodb": "^6.3.0",
     "node-xlsx": "^0.23.0",
->>>>>>> 15d950b1
     "pre-commit": "^1.2.2",
     "swagger-parser": "^10.0.3",
     "tap": "^18.6.1",
