--- conflicted
+++ resolved
@@ -21,12 +21,8 @@
 const fastifyMultipart = require('@fastify/multipart')
 
 const ajvFormats = require('ajv-formats')
-<<<<<<< HEAD
+
 const { unset: lunset } = require('lodash')
-=======
-const lunset = require('lodash.unset')
-
->>>>>>> be3a96bc
 const { readdirSync } = require('fs')
 const { join } = require('path')
 const { ObjectId } = require('mongodb')
@@ -51,11 +47,7 @@
 const { registerMongoInstances } = require('./lib/mongo/mongo-plugin')
 const { getAjvResponseValidationFunction } = require('./lib/validatorGetters')
 const { pointerSeparator } = require('./lib/JSONPath.utils')
-<<<<<<< HEAD
-const loadModels = require('./lib/loadModels')
 const { registerHelperRoutes } = require('./lib/helpersRoutes')
-=======
->>>>>>> be3a96bc
 
 async function registerCrud(fastify, { modelName, isView }) {
   if (!fastify.mongo) { throw new Error('`fastify.mongo` is undefined!') }
@@ -213,7 +205,6 @@
     })
   }
 }
-
 
 const validCrudFolder = path => !['.', '..'].includes(path) && /\.js(on)?$/.test(path)
 
