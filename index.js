/*
 * Copyright 2023 Mia s.r.l.
 *
 * Licensed under the Apache License, Version 2.0 (the "License");
 * you may not use this file except in compliance with the License.
 * You may obtain a copy of the License at
 *
 *     http://www.apache.org/licenses/LICENSE-2.0
 *
 * Unless required by applicable law or agreed to in writing, software
 * distributed under the License is distributed on an "AS IS" BASIS,
 * WITHOUT WARRANTIES OR CONDITIONS OF ANY KIND, either express or implied.
 * See the License for the specific language governing permissions and
 * limitations under the License.
 */

/* eslint-disable no-await-in-loop */
'use strict'

const fp = require('fastify-plugin')
const fastifyEnv = require('@fastify/env')

const Ajv = require('ajv')
const ajvFormats = require('ajv-formats')
const ajvKeywords = require('ajv-keywords')

const { readdirSync } = require('fs')
const { join } = require('path')
const { omit } = require('ramda')

const myPackage = require('./package')
const QueryParser = require('./lib/QueryParser')
const CrudService = require('./lib/CrudService')
const GeoPointCaster = require('./lib/GeoPointCaster')
const httpInterface = require('./lib/httpInterface')
const JSONSchemaGenerator = require('./lib/JSONSchemaGenerator')
const createIndexes = require('./lib/createIndexes')
const { castCollectionId, getDatabaseNameByType } = require('./lib/pkFactories')
const { SCHEMA_CUSTOM_KEYWORDS, OBJECTID } = require('./lib/consts')
const joinPlugin = require('./lib/joinPlugin')
const generatePathFieldsForRawSchema = require('./lib/generatePathFieldsForRawSchema')
const { getIdType, registerMongoInstances } = require('./lib/mongo/mongo-plugin')
const mergeViewsInCollections = require('./lib/mergeViewsInCollections')

const { compatibilityModelJsonSchema, modelJsonSchema } = require('./lib/model.jsonschema')
const fastifyEnvSchema = require('./envSchema')

const ajv = new Ajv({ useDefaults: true })
ajvFormats(ajv)
ajvKeywords(ajv)

const compatibilityValidate = ajv.compile(compatibilityModelJsonSchema)
const validate = ajv.compile(modelJsonSchema)

const PREFIX_OF_INDEX_NAMES_TO_PRESERVE = 'preserve_'
const VIEW_TYPE = 'view'

async function registerCrud(fastify, { modelName, isView }) {
  if (!fastify.mongo) { throw new Error('`fastify.mongo` is undefined!') }
  if (!modelName) { throw new Error('`modelName` is undefined!') }

  fastify.log.trace({ modelName }, 'Registering CRUD')

  const model = fastify.models[modelName]

  fastify.decorate('crudService', model.crudService)
  fastify.decorate('queryParser', model.queryParser)
  fastify.decorate('castResultsAsStream', model.castResultsAsStream)
  fastify.decorate('castItem', model.castItem)
  fastify.decorate('allFieldNames', model.allFieldNames)
  fastify.decorate('jsonSchemaGenerator', model.jsonSchemaGenerator)
  fastify.decorate('jsonSchemaGeneratorWithNested', model.jsonSchemaGeneratorWithNested)
  fastify.decorate('modelName', modelName)
  const prefix = model.definition.endpointBasePath
  fastify.register(httpInterface, { prefix, isView })
}

const registerDatabase = fp(registerMongoInstances, { decorators: { fastify: ['config'] } })

async function iterateOverCollectionDefinitionAndRegisterCruds(fastify) {
  fastify.decorate('castCollectionId', castCollectionId(fastify))
  fastify.decorate('userIdHeaderKey', fastify.config.USER_ID_HEADER_KEY.toLowerCase())

  for (const [modelName, model] of Object.entries(fastify.models)) {
    fastify.register(registerCrud, {
      modelName,
      isView: model.isView,
    })
  }
}

// eslint-disable-next-line max-statements
async function loadModels(fastify) {
  const { collections, views = [] } = fastify
  const mergedCollections = mergeViewsInCollections(collections, views)

  fastify.log.trace({ collectionNames: mergedCollections.map(coll => coll.name) }, 'Registering CRUDs and Views')

  const models = {}
  const existingStringCollection = []
  const existingObjectIdCollection = []

  // eslint-disable-next-line max-statements
  const promises = mergedCollections.map(async(collectionDefinition) => {
<<<<<<< HEAD
    const compatibilityValidation = compatibilityValidate(collectionDefinition)
    const validation = validate(collectionDefinition)
    if (!validation && !compatibilityValidation) {
      const errors = collectionDefinition.schema ? validate.errors : compatibilityValidate.errors
      fastify.log.error(errors)
      throw new Error(`Invalid collection definition: ${JSON.stringify(errors)}`)
=======
    // avoid validating the collection definition twice, since it would only
    // match one of the two, depending on the existence of schema property
    if (!collectionDefinition.schema) {
      if (!compatibilityValidate(collectionDefinition)) {
        fastify.log.error(compatibilityValidate.errors)
        throw new Error(`invalid collection definition: ${JSON.stringify(compatibilityValidate.errors)}`)
      }
    } else if (!validate(collectionDefinition)) {
      fastify.log.error(validate.errors)
      throw new Error(`invalid collection definition: ${JSON.stringify(validate.errors)}`)
>>>>>>> 8334e488
    }

    const {
      name: collectionName,
      endpointBasePath: collectionEndpoint,
      type,
      defaultState,
      indexes = [],
      source,
      pipeline,
    } = collectionDefinition ?? {}
    const isView = type === VIEW_TYPE

    fastify.log.trace({ collectionEndpoint, collectionName }, 'Registering CRUD')
    const collectionIdType = getIdType(collectionDefinition)
    const collection = await fastify
      .mongo[getDatabaseNameByType(collectionIdType)]
      .db
      .collection(collectionName)

    const allFieldNames = collectionDefinition.fields
      ? collectionDefinition.fields.map(field => field.name)
      : Object.keys(collectionDefinition.schema.properties)
    const pathsForRawSchema = generatePathFieldsForRawSchema(fastify.log, collectionDefinition)

    // TODO: make this configurable
    const crudService = new CrudService(
      collection,
      defaultState,
      {
        allowDiskUse: fastify.config.ALLOW_DISK_USE_IN_QUERIES,
      },
    )
    const queryParser = new QueryParser(collectionDefinition, pathsForRawSchema)
    const resultCaster = new GeoPointCaster(collectionDefinition)
    const jsonSchemaGenerator = new JSONSchemaGenerator(
      collectionDefinition,
      {},
      fastify.config.CRUD_LIMIT_CONSTRAINT_ENABLED,
      fastify.config.CRUD_MAX_LIMIT
    )

    const jsonSchemaGeneratorWithNested = new JSONSchemaGenerator(
      collectionDefinition,
      pathsForRawSchema,
      fastify.config.CRUD_LIMIT_CONSTRAINT_ENABLED,
      fastify.config.CRUD_MAX_LIMIT
    )

    models[getCollectionNameFromEndpoint(collectionEndpoint)] = {
      definition: collectionDefinition,
      crudService,
      queryParser,
      castResultsAsStream: () => resultCaster.asStream(),
      castItem: (item) => resultCaster.castItem(item),
      allFieldNames,
      jsonSchemaGenerator,
      jsonSchemaGeneratorWithNested,
      isView,
    }

    if (isView) {
      const existingCollections = collectionIdType === OBJECTID ? existingObjectIdCollection : existingStringCollection
      if (existingCollections.length === 0) {
        existingCollections.push(
          ...(
            await fastify
              .mongo[getDatabaseNameByType(collectionIdType)]
              .db
              .listCollections({}, { nameOnly: true })
              .toArray()
          )
            .filter(({ type: collectionType }) => collectionType === VIEW_TYPE)
            .map(({ name }) => name)
        )
      }

      if (existingCollections.includes(collectionName)) {
        await fastify
          .mongo[getDatabaseNameByType(collectionIdType)]
          .db
          .collection(collectionName)
          .drop()
      }

      return fastify
        .mongo[getDatabaseNameByType(collectionIdType)]
        .db
        .createCollection(
          collectionName,
          {
            viewOn: source,
            pipeline,
          }
        )
    }
    return createIndexes(collection, indexes, PREFIX_OF_INDEX_NAMES_TO_PRESERVE)
  })
  while (promises.length) {
    await Promise.all(promises.splice(0, 5))
  }
  fastify.decorate('models', models)
}

function getCollectionNameFromEndpoint(endpointBasePath) {
  return endpointBasePath.replace('/', '').replace(/\//g, '-')
}

const validCrudFolder = path => !['.', '..'].includes(path) && /\.js(on)?$/.test(path)

async function setupCruds(fastify) {
  const collections = readdirSync(fastify.config.COLLECTION_DEFINITION_FOLDER)
    .filter(validCrudFolder)
    .map(path => join(fastify.config.COLLECTION_DEFINITION_FOLDER, path))
    .map(require)

  fastify.decorate('collections', collections)

  const viewsFolder = fastify.config.VIEWS_DEFINITION_FOLDER
  if (viewsFolder) {
    const views = readdirSync(viewsFolder)
      .filter(validCrudFolder)
      .map(path => join(viewsFolder, path))
      .map(require)

    fastify.decorate('views', views)
  }

  if (collections.length > 0) {
    fastify
      .register(registerDatabase)
      .register(fp(loadModels))
      .register(iterateOverCollectionDefinitionAndRegisterCruds)
      .register(joinPlugin, { prefix: '/join' })
  }
}

module.exports = async function plugin(fastify, opts) {
  fastify
    .register(fastifyEnv, { schema: fastifyEnvSchema, data: opts })
    .register(fp(setupCruds, { decorators: { fastify: ['config'] } }))
}

module.exports.options = {
  trustProxy: process.env.TRUSTED_PROXIES,
  // configure Fastify to employ Ajv Formats plugin,
  // which components were stripped from main Ajv implementation
  ajv: {
    customOptions: {
      validateFormats: true,
    },
    plugins: [ajvFormats],
  },
}

module.exports.swaggerDefinition = {
  openApiSpecification: 'swagger',
  info: {
    title: 'Crud Service',
    description: myPackage.description,
    version: myPackage.version,
  },
}

module.exports.transformSchemaForSwagger = ({ schema, url } = {}) => {
  // route with undefined schema will not be shown
  if (!schema) {
    return {
      url,
      schema: {
        hide: true,
      },
    }
  }

  const {
    params = undefined,
    body = undefined,
    querystring = undefined,
    response = undefined,
    ...others
  } = schema
  const transformed = { ...others }
  const KEYS_TO_REMOVE = [
    SCHEMA_CUSTOM_KEYWORDS.UNIQUE_OPERATION_ID,
  ]

  if (params) { transformed.params = omit(KEYS_TO_REMOVE, params) }
  if (body) { transformed.body = omit(KEYS_TO_REMOVE, body) }
  if (querystring) { transformed.querystring = omit(KEYS_TO_REMOVE, querystring) }
  if (response) {
    transformed.response = {
      ...response,
      ...response['200'] ? { 200: omit(KEYS_TO_REMOVE, response['200']) } : {},
    }
  }

  return { schema: transformed, url }
}

module.exports.getMetrics = function getMetrics(prometheusClient) {
  const collectionInvocation = new prometheusClient.Counter({
    name: 'mia_platform_crud_service_collection_invocation',
    help: 'Count collection invocation, not the document considered',
    labelNames: ['collection_name', 'type'],
  })

  return {
    collectionInvocation,
  }
}

// Note: when operating on a cluster with limited resources, due to fastify delay in registering,
// plugins we may miss the connectionCreated and connectionReady events thus we preferred using
// the isUp function that simply checks connection status is up and usable.
const isMongoUp = async(fastify) => fastify.collections.length === 0 || fastify.mongoDBCheckIsUp()

async function statusHandler(fastify) {
  const statusOK = await isMongoUp(fastify)
  const message = statusOK ? undefined : 'MongoDB status is unhealthy'
  return { statusOK, message }
}

async function readinessHandler(fastify) {
  const statusOK = await isMongoUp(fastify)

  return { statusOK }
}

module.exports.readinessHandler = readinessHandler
module.exports.checkUpHandler = statusHandler<|MERGE_RESOLUTION|>--- conflicted
+++ resolved
@@ -102,14 +102,6 @@
 
   // eslint-disable-next-line max-statements
   const promises = mergedCollections.map(async(collectionDefinition) => {
-<<<<<<< HEAD
-    const compatibilityValidation = compatibilityValidate(collectionDefinition)
-    const validation = validate(collectionDefinition)
-    if (!validation && !compatibilityValidation) {
-      const errors = collectionDefinition.schema ? validate.errors : compatibilityValidate.errors
-      fastify.log.error(errors)
-      throw new Error(`Invalid collection definition: ${JSON.stringify(errors)}`)
-=======
     // avoid validating the collection definition twice, since it would only
     // match one of the two, depending on the existence of schema property
     if (!collectionDefinition.schema) {
@@ -120,7 +112,6 @@
     } else if (!validate(collectionDefinition)) {
       fastify.log.error(validate.errors)
       throw new Error(`invalid collection definition: ${JSON.stringify(validate.errors)}`)
->>>>>>> 8334e488
     }
 
     const {
