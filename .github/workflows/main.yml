name: Main

on:
  workflow_dispatch:
  pull_request:
    branches:
      - main
<<<<<<< HEAD
=======
      - v6.x
>>>>>>> 4a23db38
    paths:
      - ".github/workflows/**"
      - "lib/**"
      - "tests/**"
      - "package.json"
      - "package-lock.json"
      - "Dockerfile"
      - "index.js"
      - "envSchema.js"
  push:
    branches:
      - main
      - v6.x
    paths:
      - ".github/workflows/**"
      - "lib/**"
      - "tests/**"
      - "package.json"
      - "package-lock.json"
      - "Dockerfile"
      - "index.js"
      - "envSchema.js"

jobs:
  checks:
    uses: ./.github/workflows/checks.yml

  tests:
    needs:
      - checks
    uses: ./.github/workflows/tests.yml
    secrets:
      token: ${{ secrets.GITHUB_TOKEN }}

  release-docker:
    needs:
      - tests
    if: ${{ github.ref == format('refs/heads/{0}', github.event.repository.default_branch) }}
    uses: ./.github/workflows/release-docker.yml
    with:
      push: true
    secrets:
      docker_username: ${{ secrets.BOT_DOCKER_USERNAME }}
      docker_token: ${{ secrets.BOT_DOCKER_TOKEN }}
      github_cr_token: ${{ secrets.GITHUB_TOKEN }}
      security_checks_token: ${{ secrets.CRUD_SERVICE_SYSDIG_CHECK_TRIGGER }}
      nexus_username: ${{ secrets.NEXUS_USER }}
      nexus_token: ${{ secrets.NEXUS_TOKEN }}

  security-checks:
    needs:
      - tests
      - release-docker
    if: ${{ github.ref == format('refs/heads/{0}', github.event.repository.default_branch) }}
    uses: ./.github/workflows/security-checks.yml
    with:
      version: main
    secrets:
      security_checks_token: ${{ secrets.CRUD_SERVICE_SYSDIG_CHECK_TRIGGER }}<|MERGE_RESOLUTION|>--- conflicted
+++ resolved
@@ -5,10 +5,7 @@
   pull_request:
     branches:
       - main
-<<<<<<< HEAD
-=======
       - v6.x
->>>>>>> 4a23db38
     paths:
       - ".github/workflows/**"
       - "lib/**"
