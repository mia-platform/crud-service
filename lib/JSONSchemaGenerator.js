/*
 * Copyright 2023 Mia s.r.l.
 *
 * Licensed under the Apache License, Version 2.0 (the "License");
 * you may not use this file except in compliance with the License.
 * You may obtain a copy of the License at
 *
 *     http://www.apache.org/licenses/LICENSE-2.0
 *
 * Unless required by applicable law or agreed to in writing, software
 * distributed under the License is distributed on an "AS IS" BASIS,
 * WITHOUT WARRANTIES OR CONDITIONS OF ANY KIND, either express or implied.
 * See the License for the specific language governing permissions and
 * limitations under the License.
 */

/* eslint-disable max-lines */

'use strict'

const { ObjectId } = require('mongodb')
const { v4: uuidv4 } = require('uuid')

const {
  ARRAY,
  GEOPOINT,
  DATE,
  OBJECTID,
  RAWOBJECTTYPE,
  SORT,
  PROJECTION,
  RAW_PROJECTION,
  QUERY,
  LIMIT,
  SKIP,
  STATE,
  MONGOID,
  UPDATERID,
  UPDATEDAT,
  CREATORID,
  CREATEDAT,
  SETCMD,
  UNSETCMD,
  INCCMD,
  MULCMD,
  CURDATECMD,
  SETONINSERTCMD,
  PUSHCMD,
  ADDTOSETCMD,
  __STATE__,
  STATES,
  ARRAY_MERGE_ELEMENT_OPERATOR,
  ARRAY_REPLACE_ELEMENT_OPERATOR,
  JSON_SCHEMA_ARRAY_TYPE,
  JSON_SCHEMA_OBJECT_TYPE,
  SCHEMA_CUSTOM_KEYWORDS,
<<<<<<< HEAD
  DATE_FORMATS,
=======
  PULLCMD,
>>>>>>> 77fe8759
} = require('./consts')

const EXAMPLE_DATE = new Date('2020-09-16T12:00:00Z').toISOString()

const mandatoryFields = new Set([MONGOID, UPDATERID, UPDATEDAT, CREATORID, CREATEDAT, __STATE__])

const typesToIgnoreInQuerystring = new Set([ARRAY, GEOPOINT, RAWOBJECTTYPE])

const objectIdType = () => {
  return {
    type: 'string',
    pattern: '^[a-fA-F\\d]{24}$',
    description: 'Hexadecimal identifier of the document in the collection',
    examples: [new ObjectId().toString()],
  }
}

const stringType = () => ({
  type: 'string',
  pattern: '^(?!\\s*$).+',
  description: 'String identifier of the document in the collection',
  examples: [uuidv4()],
})

const mongoIdTypeValidator = {
  ObjectId: objectIdType,
  string: stringType,
}

const geoPointValidateSchema = () => ({
  type: 'array',
  items: {
    type: 'number',
  },
  minItems: 2,
  maxItems: 3,
})

const geoPointSerializeSchema = () => ({
  type: 'array',
  items: {
    type: 'number',
  },
})

const dateTypeSchema = (jsonSchema) => ({
  type: 'string',
  format: jsonSchema?.schema?.format ?? 'date-time',
  examples: [EXAMPLE_DATE],
})

const validateDateSchema = () => {
  return {
    type: 'string',
    pattern: '^\\d{4}-\\d{2}-\\d{2}(T\\d{2}:\\d{2}:\\d{2}(\\.\\d{1,3})?(Z|[+-]\\d{2}:\\d{2}))?$',
    description: '"date-time" according with https://tools.ietf.org/html/rfc3339#section-5.6',
    examples: [EXAMPLE_DATE],
  }
}

const serializeDateSchema = () => ({
  type: 'string',
  format: 'date-time',
  examples: [EXAMPLE_DATE],
})

// any unformatted, unshaped and schemaless object, with no particular validation to perform
const rawObjectTypeSchema = ({ schema } = {}) => {
  const { required, additionalProperties = true, properties } = schema || {}
  return {
    type: 'object',
    additionalProperties,
    ...properties ? { properties } : {},
    ...required !== undefined ? { required } : {},
  }
}

const stateCreateValidationSchema = () => ({
  type: 'string',
  enum: Array.from(Object.values(STATES)),
  description: 'The state of the document',
})

const specialTypesValidationCompatibility = {
  [OBJECTID]: objectIdType,
  [GEOPOINT]: geoPointValidateSchema,
  [DATE]: validateDateSchema,
  [RAWOBJECTTYPE]: rawObjectTypeSchema,
}

const specialTypesSerializationCompatibility = {
  [OBJECTID]: objectIdType,
  [GEOPOINT]: geoPointSerializeSchema,
  [DATE]: serializeDateSchema,
  [RAWOBJECTTYPE]: rawObjectTypeSchema,
}

const specialTypesValidation = {
  [OBJECTID]: objectIdType,
  [GEOPOINT]: geoPointValidateSchema,
  [DATE]: dateTypeSchema,
  [RAWOBJECTTYPE]: rawObjectTypeSchema,
}

const specialTypesSerialization = {
  [OBJECTID]: objectIdType,
  [GEOPOINT]: geoPointSerializeSchema,
  [DATE]: dateTypeSchema,
  [RAWOBJECTTYPE]: rawObjectTypeSchema,
}

const getInheritedType = (jsonSchema) => {
  if (jsonSchema.specialType) { return jsonSchema.specialType }
  if (jsonSchema.type === 'string' && DATE_FORMATS.includes(jsonSchema.format ?? '')) { return DATE }
  if (jsonSchema.type === JSON_SCHEMA_OBJECT_TYPE) { return RAWOBJECTTYPE }
  return jsonSchema.type
}

const defaultGetQueryParams = {
  [QUERY]: {
    type: 'string',
    description: 'Additional query part to forward to MongoDB',
  },
}

const generateArrayPropertyCompatibility = (field, typesMap) => {
  const itemType = field.items.type
  const itemDefinitions = {
    schema: field.items.schema,
  }
  return {
    type: 'array',
    items: typesMap[itemType] ? ({ ...typesMap[itemType](itemDefinitions) }) : { type: itemType },
  }
}

const generateArrayProperty = (jsonSchema, typesMap) => {
  if (!jsonSchema.items.properties && jsonSchema.items.schema) {
    return generateArrayPropertyCompatibility(jsonSchema, typesMap)
  }
  const itemType = getInheritedType(jsonSchema.items)
  const itemDefinitions = {
    schema: jsonSchema.items,
  }
  return {
    type: 'array',
    items: typesMap[itemType] ? ({ ...typesMap[itemType](itemDefinitions) }) : { type: itemType },
  }
}

const sortRegexCompatibility = (collectionDefinition) => {
  const typesToIgnore = new Set([GEOPOINT])
  const orFields = collectionDefinition
    .fields
    .filter(field => !typesToIgnore.has(field.type))
    .map(field => field.name)
    .join('|')
  const subFieldSuffix = '(\\.([^\\.,])+)*'
  const singleFieldMatcher = `-?(${orFields})${subFieldSuffix}`
  return `^${singleFieldMatcher}(,${singleFieldMatcher})*$`
}

const sortRegex = (collectionDefinition) => {
  if (!collectionDefinition.schema) { return sortRegexCompatibility(collectionDefinition) }
  const typesToIgnore = new Set([GEOPOINT])
  const orFields = Object
    .entries(collectionDefinition.schema.properties)
    .filter(([, jsonSchema]) => !typesToIgnore.has(jsonSchema.specialType))
    .map(([name]) => name)
    .join('|')
  const subFieldSuffix = '(\\.([^\\.,])+)*'
  const singleFieldMatcher = `-?(${orFields})${subFieldSuffix}`
  return `^${singleFieldMatcher}(,${singleFieldMatcher})*$`
}

const defaultGetListQueryParams = (enableLimitConstraints, maxLimit) => {
  const limitConstraints = enableLimitConstraints
    ? {
      default: 25,
      maximum: maxLimit,
      minimum: 1,
      description: `Limits the number of documents, max ${maxLimit} elements, minimum 1`,
    }
    : {}
  return {
    [LIMIT]: {
      type: 'integer',
      minimum: 1,
      description: 'Limits the number of documents',
      ...limitConstraints,
    },
    [SKIP]: {
      type: 'integer',
      minimum: 0,
      description: 'Skip the specified number of documents',
    },
    ...defaultGetQueryParams,
  }
}

const formatEndpointTag = (endpointBasePath) => {
  return endpointBasePath
    .replace(/\//g, '')
    .replace(/\W|_/g, ' ')
    .replace(/ (\w)/g, found => ` ${found[1].toUpperCase()}`)
    .replace(/^(\w)/g, found => found[0].toUpperCase())
}

const SCHEMAS_ID = {
  GET_LIST: 'getList',
  EXPORT: 'export',
  GET_ITEM: 'getItem',
  POST_ITEM: 'postItem',
  VALIDATE: 'validate',
  DELETE_ITEM: 'deleteItem',
  DELETE_LIST: 'deleteList',
  COUNT: 'count',
  POST_BULK: 'postBulk',
  PATCH_ITEM: 'patchItem',
  UPSERT_ONE: 'upsertOne',
  PATCH_BULK: 'patchBulk',
  PATCH_MANY: 'patchMany',
  CHANGE_STATE: 'changeState',
  CHANGE_STATE_MANY: 'changeStateMany',
}

const getQueryStringFromRawSchema = (pathsMap = {}) => {
  const TYPES_TO_SKIP = [JSON_SCHEMA_OBJECT_TYPE]
  const ITEMS_TYPE_TO_SKIP = [JSON_SCHEMA_OBJECT_TYPE, JSON_SCHEMA_ARRAY_TYPE]

  return Object.keys(pathsMap).reduce((acc, path) => {
    const { type } = pathsMap[path]
    if (
      TYPES_TO_SKIP.includes(type)
      || (type === JSON_SCHEMA_ARRAY_TYPE && ITEMS_TYPE_TO_SKIP.includes(pathsMap[path].items.type))
    ) {
      return acc
    }
    if (type === JSON_SCHEMA_ARRAY_TYPE) {
      return {
        ...acc,
        [path]: pathsMap[path].items,
      }
    }
    return {
      ...acc,
      [path]: pathsMap[path],
    }
  }, {})
}

const getFilterFromRawSchema = (pathsMap = {}) => {
  return Object.keys(pathsMap).reduce((acc, path) => {
    const { type } = pathsMap[path]
    if (type !== JSON_SCHEMA_ARRAY_TYPE) {
      return {
        ...acc,
        [path]: pathsMap[path],
      }
    }

    return {
      ...acc,
      [path]: {
        oneOf: [
          pathsMap[path],
          pathsMap[path].items,
        ],
      },
    }
  }, {})
}

const propertiesGetValidationCompatibility = (collectionDefinition) => {
  let properties = {}

  for (const field of collectionDefinition.fields) {
    if (!typesToIgnoreInQuerystring.has(field.type) && field.name !== MONGOID) {
      properties[field.name] = specialTypesValidationCompatibility[field.type]
        ? ({ ...specialTypesValidationCompatibility[field.type]() })
        : { type: field.type }

      if (field.description) {
        properties[field.name].description = field.description
      }
    }
  }

  properties = Object.assign(properties, defaultGetQueryParams, {
    [PROJECTION]: {
      type: 'string',
      description: 'Return only the properties specified in a comma separated list',
      examples: ['field1,field2,field3.nestedField'],
    },
    [STATE]: {
      type: 'string',
      pattern: '(PUBLIC|DRAFT|TRASH|DELETED)(,(PUBLIC|DRAFT|TRASH|DELETED))*',
      default: 'PUBLIC',
      description: 'Filter by \\_\\_STATE__, multiple states can be specified in OR by providing a comma separated list',
    },
    [RAW_PROJECTION]: {
      type: 'string',
      description: 'Additional raw stringified projection for MongoDB',
    },
  })

  delete properties.__STATE__

  return properties
}

const propertiesGetValidation = (collectionDefinition) => {
  if (!collectionDefinition.schema) { return propertiesGetValidationCompatibility(collectionDefinition) }
  const properties = Object
    .entries(collectionDefinition.schema.properties)
    .filter(([propertyName, jsonSchema]) =>
      ![...typesToIgnoreInQuerystring, JSON_SCHEMA_ARRAY_TYPE].includes(getInheritedType(jsonSchema))
      && propertyName !== MONGOID
      && propertyName !== __STATE__
    )
    .reduce((acc, [propertyName, jsonSchema]) => {
      const inheritedType = getInheritedType(jsonSchema)
      const itemDefinitions = { schema: jsonSchema }
      acc[propertyName] = specialTypesValidation[inheritedType]
        ? specialTypesValidation[inheritedType](itemDefinitions)
        : { type: inheritedType }
      if (jsonSchema.description) { acc[propertyName].description = jsonSchema.description }
      return acc
    }, {
      [PROJECTION]: {
        type: 'string',
        description: 'Return only the properties specified in a comma separated list',
        examples: ['field1,field2,field3.nestedField'],
      },
      [STATE]: {
        type: 'string',
        pattern: '(PUBLIC|DRAFT|TRASH|DELETED)(,(PUBLIC|DRAFT|TRASH|DELETED))*',
        default: 'PUBLIC',
        description: 'Filter by \\_\\_STATE__, multiple states can be specified in OR by providing a comma separated list',
      },
      [RAW_PROJECTION]: {
        type: 'string',
        description: 'Additional raw stringified projection for MongoDB',
      },
      ...defaultGetQueryParams,
    })

  return properties
}

const propertiesFilterChangeStateManyCompatibility = (collectionDefinition) => {
  const typesToIgnore = new Set([GEOPOINT])
  const properties = {}

  for (const field of collectionDefinition.fields) {
    if (!typesToIgnore.has(field.type) && field.name !== MONGOID) {
      if (field.type === ARRAY) {
        if (field.items.type === RAWOBJECTTYPE) {
          properties[field.name] = generateArrayProperty(field, specialTypesSerializationCompatibility)
        }
        // ignore array with items that are not RawObject
        continue
      }

      const fieldOptionFilter = {
        schema: field.schema,
      }
      properties[field.name] = specialTypesValidationCompatibility[field.type]
        ? ({ ...specialTypesValidationCompatibility[field.type](fieldOptionFilter) })
        : { type: field.type }

      if (field.description) {
        properties[field.name].description = field.description
      }
    }
  }

  delete properties.__STATE__

  return properties
}

const propertiesFilterChangeStateMany = (collectionDefinition) => {
  if (!collectionDefinition.schema) {
    return propertiesFilterChangeStateManyCompatibility(collectionDefinition)
  }

  const typesToIgnore = new Set([GEOPOINT])
  const properties = Object
    .entries(collectionDefinition.schema.properties)
    .filter(([propertyName, jsonSchema]) =>
      !typesToIgnore.has(jsonSchema.specialType) && propertyName !== MONGOID && propertyName !== __STATE__
    )
    .reduce((propertiesAccumulator, [propertyName, jsonSchema]) => {
      if (jsonSchema.type === JSON_SCHEMA_ARRAY_TYPE && jsonSchema.items.type !== JSON_SCHEMA_OBJECT_TYPE) {
        return propertiesAccumulator
      }
      const isArrayOfObject = jsonSchema.type === JSON_SCHEMA_ARRAY_TYPE
        && jsonSchema.items.type === JSON_SCHEMA_OBJECT_TYPE

      if (isArrayOfObject) {
        return {
          ...propertiesAccumulator,
          [propertyName]: generateArrayProperty(jsonSchema, specialTypesSerialization),
        }
      }
      const itemDefinitions = {
        schema: jsonSchema,
      }

      const inheritedType = getInheritedType(jsonSchema)
      propertiesAccumulator[propertyName] = specialTypesValidation[inheritedType]
        ? ({ ...specialTypesValidation[inheritedType](itemDefinitions) })
        : { type: inheritedType }
      if (jsonSchema.description) { propertiesAccumulator[propertyName].description = jsonSchema.description }
      return propertiesAccumulator
    }, {})

  return properties
}

const propertiesDeleteValidation = (collectionDefinition) => {
  const properties = { ...propertiesGetValidation(collectionDefinition) }
  delete properties[PROJECTION]
  return properties
}

const propertiesGetListValidation = (collectionDefinition, enableLimitConstraints, maxLimit, idType) => {
  const properties = {
    ...propertiesGetValidation(collectionDefinition),
    ...defaultGetListQueryParams(enableLimitConstraints, maxLimit),
    [SORT]: {
      anyOf: [
        {
          type: 'string',
          pattern: sortRegex(collectionDefinition),
        },
        {
          type: 'array',
          items: { type: 'string', pattern: sortRegex(collectionDefinition) },
        },
      ],
      description: 'Sort by the specified property/properties (Start with a "-" to invert the sort order)',
    },
  }

  return {
    [MONGOID]: { ...mongoIdTypeValidator[idType]() },
    ...properties,
  }
}

const propertiesGetExportValidation = (collectionDefinition, idType) => {
  return {
    [MONGOID]: { ...mongoIdTypeValidator[idType]() },
    ...propertiesGetValidation(collectionDefinition),
    ...defaultGetListQueryParams(false),
    [SORT]: {
      anyOf: [
        {
          type: 'string',
          pattern: sortRegex(collectionDefinition),
        },
        {
          type: 'array',
          items: { type: 'string', pattern: sortRegex(collectionDefinition) },
        },
      ],
      description: 'Sort by the specified property/properties (Start with a "-" to invert the sort order)',
    },
  }
}

const collectionFieldsPropertiesCompatibility = (collectionDefinition, validation) => {
  const specialTypes = validation ? specialTypesValidationCompatibility : specialTypesSerializationCompatibility

  return collectionDefinition
    .fields
    .filter(field => !(validation && mandatoryFields.has(field.name)))
    .reduce((properties, field) => {
      if (field.type !== ARRAY) {
        const specialTypesType = { ...(specialTypes[field.type]
          ? specialTypes[field.type](field)
          : undefined),
        }
        properties[field.name] = specialTypes[field.type] ? specialTypesType : { type: field.type }
      } else {
        properties[field.name] = generateArrayProperty(field, specialTypes)
      }

      if (field.nullable === true) {
        properties[field.name].nullable = true
      }
      if (field.description) {
        properties[field.name].description = field.description
      }

      return properties
    }, {})
}

const collectionFieldsProperties = (collectionDefinition, validation) => {
  if (!collectionDefinition.schema) {
    return collectionFieldsPropertiesCompatibility(collectionDefinition, validation)
  }
  const specialTypes = validation ? specialTypesValidation : specialTypesSerialization

  return Object
    .entries(collectionDefinition.schema.properties)
    .filter(([propertyName]) => !(validation && mandatoryFields.has(propertyName)))
    .reduce((properties, [propertyName, jsonSchema]) => {
      if (jsonSchema.type === JSON_SCHEMA_ARRAY_TYPE) {
        properties[propertyName] = generateArrayProperty(jsonSchema, specialTypes)
      } else {
        const inheritedType = getInheritedType(jsonSchema)
        const itemDefinitions = { schema: jsonSchema }
        const specialTypesType = {
          ...(specialTypes[inheritedType] ? specialTypes[inheritedType](itemDefinitions) : undefined),
        }
        properties[propertyName] = specialTypes[inheritedType]
          ? specialTypesType
          : { type: inheritedType }
      }
      if (jsonSchema.description) { properties[propertyName].description = jsonSchema.description }
      if (jsonSchema.nullable) { properties[propertyName].nullable = jsonSchema.nullable ?? false }
      return properties
    }, {})
}

const collectionFieldsRawObjectCompatibility = (collectionDefinition) => {
  const arrayOperationsProperties = collectionDefinition
    .fields
    .filter(field => field.type === RAWOBJECTTYPE && !field.schema)
    .reduce((properties, field) => {
      const { name } = field
      // this const is used in patternProperties. This '.' character is not correct
      // because patternProperties accept a regex and the dot character matches every character, not just the dot.
      // We have to keep it to prevent breaking changes.
      properties[`${name}.`] = true
      return properties
    }, {})

  return arrayOperationsProperties
}

const collectionFieldsRawObject = (collectionDefinition) => {
  if (!collectionDefinition.schema) {
    return collectionFieldsRawObjectCompatibility(collectionDefinition)
  }
  const arrayOperationsProperties = Object
    .entries(collectionDefinition.schema.properties)
    .filter(([, jsonSchema]) => jsonSchema.type === JSON_SCHEMA_OBJECT_TYPE
      && !jsonSchema.properties
      && !jsonSchema.specialType
    )
    .reduce((properties, [propertyName]) => {
      // this const is used in patternProperties. This '.' character is not correct
      // because patternProperties accept a regex and the dot character matches every character, not just the dot.
      // We have to keep it to prevent breaking changes.
      properties[`${propertyName}.`] = true
      return properties
    }, {})

  return arrayOperationsProperties
}

const getUnsetPatternPropertiesCompatibility = (collectionDefinition) => collectionDefinition
  .fields
  .filter(field => {
    const isRawObjectWithSchema = field.type === RAWOBJECTTYPE && field.schema
    const isArrayOfRawObjectWithSchema = field.type === ARRAY
        && field.items
        && field.items.type === RAWOBJECTTYPE
        && field.items.schema

    return isRawObjectWithSchema || isArrayOfRawObjectWithSchema
  })
  .reduce((properties, field) => ({
    ...properties,
    [`^${field.name}\\..+`]: { type: 'boolean', enum: [true] },
  }), {})

const getUnsetPatternProperties = (collectionDefinition) => {
  if (!collectionDefinition.schema) {
    return getUnsetPatternPropertiesCompatibility(collectionDefinition)
  }

  return Object
    .entries(collectionDefinition.schema.properties)
    .filter(([, jsonSchema]) => {
      const isObject = jsonSchema.type === JSON_SCHEMA_OBJECT_TYPE && Boolean(jsonSchema.properties)
      const isArrayOfObject = jsonSchema.type === JSON_SCHEMA_ARRAY_TYPE
        && jsonSchema.items.type === JSON_SCHEMA_OBJECT_TYPE
        && Boolean(jsonSchema.items.properties)

      return isObject || isArrayOfObject
    })
    .reduce((properties, [propertyName]) => ({
      ...properties,
      [`^${propertyName}\\..+`]: { type: 'boolean', enum: [true] },
    }), {})
}

const getArrayPropertiesCompatibility = (collectionDefinition, rawPaths = {}) => {
  const fromFields = collectionDefinition
    .fields
    .filter(field => field.type === ARRAY)
    .reduce((properties, field) => {
      const itemDefinitions = {
        schema: field.items.schema,
      }

      return {
        ...properties,
        [field.name]: specialTypesValidationCompatibility[field.items.type]
          ? specialTypesValidationCompatibility[field.items.type](itemDefinitions)
          : { type: field.items.type },
      }
    }, {})

  const fromRaw = Object
    .keys(rawPaths)
    .reduce((acc, key) => {
      if (rawPaths[key].type !== JSON_SCHEMA_ARRAY_TYPE) {
        return acc
      }
      return {
        ...acc,
        [key]: rawPaths[key].items,
      }
    }, {})

  return {
    ...fromFields,
    ...fromRaw,
  }
}

const getArrayProperties = (collectionDefinition, rawPaths = {}) => {
  if (!collectionDefinition.schema) {
    return getArrayPropertiesCompatibility(collectionDefinition, rawPaths)
  }

  const fromFields = Object
    .entries(collectionDefinition.schema.properties)
    .filter(([, jsonSchema]) => jsonSchema.type === JSON_SCHEMA_ARRAY_TYPE)
    .reduce((properties, [propertyName, jsonSchema]) => {
      const itemDefinitions = {
        schema: jsonSchema.items,
      }

      const inheritedType = getInheritedType(jsonSchema.items)
      properties[propertyName] = specialTypesValidation[inheritedType]
        ? specialTypesValidation[inheritedType](itemDefinitions)
        : { type: inheritedType }
      return properties
    }, {})

  const fromRaw = Object
    .keys(rawPaths)
    .reduce((acc, key) => {
      if (rawPaths[key].type !== JSON_SCHEMA_ARRAY_TYPE) {
        return acc
      }
      return {
        ...acc,
        [key]: rawPaths[key].items,
      }
    }, {})

  return {
    ...fromFields,
    ...fromRaw,
  }
}

const getArrayPatternProperties = (rawPatternProperties = {}) => {
  return Object
    .keys(rawPatternProperties)
    .reduce((acc, key) => {
      if (rawPatternProperties[key].type !== JSON_SCHEMA_ARRAY_TYPE) {
        return acc
      }
      return {
        ...acc,
        [key]: rawPatternProperties[key].items,
      }
    }, {})
}

const notMandatory = (field) => {
  return !mandatoryFields.has(field.name)
}

const getPropertiesFilteredByTypeCompatibility = (collectionDefinition, type) => collectionDefinition
  .fields
  .filter(notMandatory)
  .filter(field => field.type === type)
  .reduce((properties, field) => {
    return Object.assign(properties, {
      [field.name]: specialTypesSerializationCompatibility[type] || { type },
    })
  }, {})

const getPropertiesFilteredByType = (collectionDefinition, type) => {
  if (!collectionDefinition.schema) {
    return getPropertiesFilteredByTypeCompatibility(collectionDefinition, type)
  }

  return Object
    .entries(collectionDefinition.schema.properties)
    .filter(([propertyName, jsonSchema]) => !mandatoryFields.has(propertyName) && jsonSchema.type === type)
    .reduce((properties, [propertyName, jsonSchema]) => {
      const inheritedType = getInheritedType(jsonSchema)
      return {
        ...properties,
        [propertyName]: specialTypesSerialization[inheritedType] || { type: inheritedType },
      }
    }, {})
}

const getRawSchemaPathsFilteredByType = (rawPaths = {}, type) => {
  return Object.keys(rawPaths).reduce((acc, path) => {
    if (rawPaths[path].type !== type) {
      return acc
    }
    return {
      ...acc,
      [path]: rawPaths[path],
    }
  }, {})
}

const collectionFieldsArrayOperationsPropertiesCompatibility = (collectionDefinition) => collectionDefinition
  .fields
  .filter(field => field.type === ARRAY)
  .reduce((properties, field) => {
    const itemType = field.items.type
    const replacePropertyName = `${field.name}.$.${ARRAY_REPLACE_ELEMENT_OPERATOR}`
    const replaceFieldItemsOption = {
      schema: field.items.schema,
    }

    properties[replacePropertyName] = specialTypesValidationCompatibility[itemType]
      ? ({ ...specialTypesValidationCompatibility[itemType](replaceFieldItemsOption) })
      : { type: itemType }

    if (itemType === RAWOBJECTTYPE) {
      const mergePropertyName = `${field.name}.$.${ARRAY_MERGE_ELEMENT_OPERATOR}`
      properties[mergePropertyName] = {
        type: 'object',
        ...field.items.schema ? { properties: field.items.schema.properties } : {},
        // additionalProperties true to support dot notation
        additionalProperties: true,
      }
    }
    return properties
  }, {})

const collectionFieldsArrayOperationsProperties = (collectionDefinition) => {
  if (!collectionDefinition.schema) {
    return collectionFieldsArrayOperationsPropertiesCompatibility(collectionDefinition)
  }

  return Object
    .entries(collectionDefinition.schema.properties)
    .filter(([, jsonSchema]) => jsonSchema.type === JSON_SCHEMA_ARRAY_TYPE)
    .reduce((propertiesAccumulator, [propertyName, jsonSchema]) => {
      const replacePropertyName = `${propertyName}.$.${ARRAY_REPLACE_ELEMENT_OPERATOR}`
      const itemDefinitions = {
        schema: jsonSchema.items,
      }

      const inheritedType = getInheritedType(jsonSchema.items)

      propertiesAccumulator[replacePropertyName] = specialTypesValidation[inheritedType]
        ? ({ ...specialTypesValidation[inheritedType](itemDefinitions) })
        : { type: inheritedType }

      if (inheritedType === RAWOBJECTTYPE) {
        const mergePropertyName = `${propertyName}.$.${ARRAY_MERGE_ELEMENT_OPERATOR}`
        propertiesAccumulator[mergePropertyName] = {
          type: 'object',
          ...jsonSchema.items.properties ? { properties: jsonSchema.items.properties } : {},
          // additionalProperties true to support dot notation
          additionalProperties: true,
        }
      }

      return propertiesAccumulator
    }, {})
}

const notRequired = (field) => {
  return !field.required
}

const unsetPropertiesCompatibility = (collectionDefinition) => collectionDefinition
  .fields
  .filter(notRequired)
  .reduce((properties, field) => {
    return Object.assign(properties, { [field.name]: { type: 'boolean', enum: [true] } })
  }, {})


const unsetProperties = (collectionDefinition) => {
  if (!collectionDefinition.schema) {
    return unsetPropertiesCompatibility(collectionDefinition)
  }

  return Object
    .keys(collectionDefinition.schema.properties)
    .filter((propertyName) => !collectionDefinition.schema.required.includes(propertyName))
    .reduce((properties, propertyName) => ({
      ...properties,
      [propertyName]: { type: 'boolean', enum: [true] },
    }), {})
}

const getCurDatePropertiesCompatibility = (collectionDefiniton) => collectionDefiniton
  .fields
  .filter(notMandatory)
  .filter(field => field.type === DATE)
  .reduce((properties, field) => ({
    ...properties,
    [field.name]: { type: 'boolean', enum: [true] },
  }), {})

const getCurDateProperties = (collectionDefinition) => {
  if (!collectionDefinition.schema) {
    return getCurDatePropertiesCompatibility(collectionDefinition)
  }

  return Object
    .entries(collectionDefinition.schema.properties)
    .filter(([propertyName, jsonSchema]) =>
      !mandatoryFields.has(propertyName) && DATE_FORMATS.includes(jsonSchema.format)
    )
    .reduce((properties, [propertyName]) => {
      return {
        ...properties,
        [propertyName]: { type: 'boolean', enum: [true] },
      }
    }, {})
}

const propertiesPatchCommandsValidation = (collectionDefinition, rawPathsAndPatternProperties = {}) => {
  const patternProperties = collectionFieldsRawObject(collectionDefinition)
  const unsetPatternProperties = getUnsetPatternProperties(collectionDefinition)

  const {
    paths: rawPaths,
    pathsOperators: rawPathsOperators,
    patternProperties: rawPatternProperties,
    patternPropertiesOperators: rawPatternPropertiesOperators,
  } = rawPathsAndPatternProperties

  const arrayProperties = getArrayProperties(collectionDefinition, rawPaths)
  const arrayPropertiesWithMongoConditions = getArrayProperties(collectionDefinition, rawPaths, true)
  const arrayPatternProperties = getArrayPatternProperties(rawPatternProperties)
  const arrayPatternPropertiesWithMongoConditions = getArrayPatternProperties(rawPatternProperties, true)

  const propertiesTypeNumber = {
    ...getPropertiesFilteredByType(collectionDefinition, 'number'),
    ...getRawSchemaPathsFilteredByType(rawPaths, 'number'),
  }
  const patternPropertiesTypeNumber = getRawSchemaPathsFilteredByType(rawPatternProperties, 'number')

  return {
    [SETCMD]: {
      type: 'object',
      properties: {
        ...collectionFieldsProperties(collectionDefinition, true),
        ...collectionFieldsArrayOperationsProperties(collectionDefinition),
        ...rawPaths,
        ...rawPathsOperators,
      },
      additionalProperties: false,
      patternProperties: {
        ...patternProperties,
        ...rawPatternProperties,
        ...rawPatternPropertiesOperators,
      },
    },
    [UNSETCMD]: {
      type: 'object',
      properties: unsetProperties(collectionDefinition),
      additionalProperties: false,
      patternProperties: {
        ...patternProperties,
        ...unsetPatternProperties,
      },
    },
    [INCCMD]: {
      type: 'object',
      properties: propertiesTypeNumber,
      additionalProperties: false,
      patternProperties: {
        ...patternProperties,
        ...patternPropertiesTypeNumber,
      },
    },
    [MULCMD]: {
      type: 'object',
      properties: propertiesTypeNumber,
      additionalProperties: false,
      patternProperties: {
        ...patternProperties,
        ...patternPropertiesTypeNumber,
      },
    },
    [CURDATECMD]: {
      type: 'object',
      properties: getCurDateProperties(collectionDefinition),
      additionalProperties: false,
    },
    [PUSHCMD]: {
      type: 'object',
      properties: arrayProperties,
      ...Object.keys(arrayPatternProperties).length > 0 ? { patternProperties: arrayPatternProperties } : {},
      additionalProperties: false,
    },
    [PULLCMD]: {
      type: 'object',
      properties: arrayPropertiesWithMongoConditions,
      ...Object.keys(arrayPatternProperties).length > 0
        ? { patternProperties: arrayPatternPropertiesWithMongoConditions }
        : {},
      additionalProperties: false,
    },
    [ADDTOSETCMD]: {
      type: 'object',
      properties: arrayProperties,
      ...Object.keys(arrayPatternProperties).length > 0 ? { patternProperties: arrayPatternProperties } : {},
      additionalProperties: false,
    },
  }
}

const propertiesUpsertCommandsValidation = (collectionDefinition) => {
  return {
    ...propertiesPatchCommandsValidation(collectionDefinition),
    [SETONINSERTCMD]: {
      type: 'object',
      properties: collectionFieldsProperties(collectionDefinition, true),
      additionalProperties: false,
    },
  }
}

const getRequiredFieldsCompatibility = (fields) => fields
  .filter(field => field.required && !mandatoryFields.has(field.name))
  .map(field => field.name)

const getRequiredFields = (collectionDefinition) => {
  if (!collectionDefinition.schema) {
    return getRequiredFieldsCompatibility(collectionDefinition.fields)
  }
  return collectionDefinition.schema.required.filter(propertyName => !mandatoryFields.has(propertyName))
}

const copyPropertiesFilteringAttributes = (properties) => {
  return Object.keys(properties).reduce(
    (acc, key) => {
      const item = properties[key]

      const itemCopy = { ...item }
      delete itemCopy.in
      delete itemCopy.name

      acc[key] = itemCopy
      return acc
    },
    {}
  )
}

const getIdTypeCompatibility = (collectionDefinition) => {
  const legacyReponse = (collectionDefinition.fields.find(field => field.name === MONGOID) ?? {})
  const { type: idType } = legacyReponse
  return idType
}

<<<<<<< HEAD
const getIdType = (collectionDefinition) => {
  if (!collectionDefinition.schema) {
    return getIdTypeCompatibility(collectionDefinition)
  }
  const response = collectionDefinition.schema.properties[MONGOID]
  const { specialType, type } = response
  return specialType ?? type
}
=======
const mongoOperatorSchema = { type: 'object', patternProperties: { '^$': {} } }

function getArrayProperties(collectionDefinition, rawPaths = {}, withMongoDBConditionsSupport = false) {
  const fromFields = collectionDefinition
    .fields
    .filter(field => field.type === ARRAY)
    .reduce((properties, field) => {
      const itemDefinitions = {
        schema: field.items.schema,
      }

      const fieldItemType = field.items.type
      const fieldSchema = withMongoDBConditionsSupport
        ? { oneOf: [{ type: fieldItemType }, mongoOperatorSchema] }
        : { type: fieldItemType }

      return {
        ...properties,
        [field.name]: specialTypesValidation[fieldItemType]
          ? specialTypesValidation[fieldItemType](itemDefinitions)
          : fieldSchema,
      }
    }, {})
>>>>>>> 77fe8759

module.exports = class JSONSchemaGenerator {
  constructor(
    collectionDefinition,
    pathFieldsRawSchema,
    enableLimitConstraint = true,
    maxLimit = 200
  ) {
    const {
      endpointBasePath,
      name: collectionName,
      defaultState: collectionDefaultState,
    } = collectionDefinition
    this._pathFieldsRawSchema = pathFieldsRawSchema
    this._collectionName = collectionName
    this._collectionDefinition = collectionDefinition
    this._collectionBasePath = formatEndpointTag(endpointBasePath)

    const idType = getIdType(collectionDefinition)
    this._idType = idType
    this._requiredFields = getRequiredFields(collectionDefinition)

    this._serializationProperties = collectionFieldsProperties({ ...collectionDefinition }, false)
    this._propertiesGetListValidation = propertiesGetListValidation(
      { ...collectionDefinition },
      enableLimitConstraint,
      maxLimit,
      idType
    )
    this._propertiesGetExportValidation = propertiesGetExportValidation({ ...collectionDefinition }, idType)
    this._propertiesGetValidation = propertiesGetValidation({ ...collectionDefinition })
    this._propertiesDeleteValidation = propertiesDeleteValidation({ ...collectionDefinition })
    this._propertiesPatchCommandsValidation = propertiesPatchCommandsValidation(
      { ...collectionDefinition },
      pathFieldsRawSchema
    )
    this._propertiesUpsertCommandsValidation = propertiesUpsertCommandsValidation({ ...collectionDefinition })
    this._propertiesPostValidation = {
      ...collectionFieldsProperties({ ...collectionDefinition }, true),
      __STATE__: {
        ...stateCreateValidationSchema(),
        default: collectionDefaultState,
      },
    }
    this._propertiesPatchQueryValidation = propertiesDeleteValidation({ ...collectionDefinition })
    this._propertiesFilterChangeStateMany = propertiesFilterChangeStateMany({ ...collectionDefinition })
    this._propertiesCountValidation = {
      [MONGOID]: { ...mongoIdTypeValidator[idType]() },
      ...propertiesDeleteValidation({ ...collectionDefinition }),
    }
    this._propertiesPatchManyQueryValidation = {
      [MONGOID]: { ...mongoIdTypeValidator[idType]() },
      ...propertiesDeleteValidation({ ...collectionDefinition }),
    }
  }

<<<<<<< HEAD
  getSchemaDetail(operationName) {
    // TODO: follow comment below
    /* schemaDetail identifies the subschemas (params, querystring, response.200, body)
     * in the "setValidatorCompiler" function.
     * It could be removed after update to fastify 3.x and change to `setValidatorCompiler`
     * const that have schema, method, url, httpPart to identify the schema.
     * */
    const schemaDetail = (subSchemaPath) =>
      ({ [SCHEMA_CUSTOM_KEYWORDS.UNIQUE_OPERATION_ID]: `${this._collectionName}__MIA__${operationName}__MIA__${subSchemaPath}` })
    return {
      params: schemaDetail('params'),
      querystring: schemaDetail('querystring'),
      'response.200': schemaDetail('response.200'),
      body: schemaDetail('body'),
=======
function getArrayPatternProperties(rawPatternProperties = {}, withMongoDBConditionsSupport = false) {
  return Object.keys(rawPatternProperties).reduce((acc, key) => {
    if (rawPatternProperties[key].type !== JSON_SCHEMA_ARRAY_TYPE) {
      return acc
    }

    const originalFieldItemSchema = rawPatternProperties[key].items
    const fieldSchema = withMongoDBConditionsSupport
      ? { oneOf: [originalFieldItemSchema, mongoOperatorSchema] }
      : originalFieldItemSchema

    return {
      ...acc,
      [key]: fieldSchema,
>>>>>>> 77fe8759
    }
  }

  generateGetListJSONSchema() {
    const patternProperties = getQueryStringFromRawSchema(this._pathFieldsRawSchema.patternProperties)
    const schemaDetail = this.getSchemaDetail(SCHEMAS_ID.GET_LIST)

    return {
      summary: `Returns a list of documents in ${this._collectionName}`,
      description: 'Results can be filtered specifying the following parameters:',
      tags: [this._collectionBasePath],
      querystring: {
        ...schemaDetail.querystring,
        type: 'object',
        properties: {
          ...this._propertiesGetListValidation,
          ...getQueryStringFromRawSchema(this._pathFieldsRawSchema.paths),
        },
        ...Object.keys(patternProperties).length > 0 ? { patternProperties } : {},
        additionalProperties: false,
      },
      response: {
        200: {
          ...schemaDetail['response.200'],
          type: 'array',
          items: {
            type: 'object',
            properties: this._serializationProperties,
          },
        },
      },
    }
  }

  generateExportJSONSchema() {
    const patternProperties = getQueryStringFromRawSchema(this._pathFieldsRawSchema.patternProperties)
    const schemaDetail = this.getSchemaDetail(SCHEMAS_ID.EXPORT)

    return {
      summary: `Export the ${this._collectionName} collection`,
      description: 'The exported documents are sent as newline separated JSON objects to facilitate large dataset streaming and parsing',
      tags: [this._collectionBasePath],
      querystring: {
        ...schemaDetail.querystring,
        type: 'object',
        properties: {
          ...this._propertiesGetExportValidation,
          ...getQueryStringFromRawSchema(this._pathFieldsRawSchema.paths),
        },
        ...Object.keys(patternProperties).length > 0 ? { patternProperties } : {},
        additionalProperties: false,
      },
    }
  }

  generateGetItemJSONSchema() {
    const patternProperties = {
      ...collectionFieldsRawObject(this._collectionDefinition),
      ...getQueryStringFromRawSchema(this._pathFieldsRawSchema.patternProperties),
    }
    const schemaDetail = this.getSchemaDetail(SCHEMAS_ID.GET_ITEM)

    return {
      summary: `Returns the item with specific ID from the ${this._collectionName} collection.`,
      tags: [this._collectionBasePath],
      params: {
        type: 'object',
        properties: {
          id: {
            type: 'string',
            description: 'The ID of the item to retrieve information for',
          },
        },
        ...schemaDetail.params,
      },
      querystring: {
        ...schemaDetail.querystring,
        type: 'object',
        properties: {
          ...this._propertiesGetValidation,
          ...getQueryStringFromRawSchema(this._pathFieldsRawSchema.paths),
        },
        ...Object.keys(patternProperties).length > 0 ? { patternProperties } : {},
        additionalProperties: false,
      },
      response: {
        200: {
          ...schemaDetail['response.200'],
          type: 'object',
          properties: this._serializationProperties,
        },
      },
    }
  }

  generatePostJSONSchema() {
    const requiredFields = this._requiredFields
    const schemaDetail = this.getSchemaDetail(SCHEMAS_ID.POST_ITEM)

    return {
      summary: `Add a new item to the ${this._collectionName} collection.`,
      tags: [this._collectionBasePath],
      body: {
        ...schemaDetail.body,
        type: 'object',
        ...requiredFields.length > 0 ? { required: requiredFields } : {},
        properties: this._propertiesPostValidation,
        additionalProperties: false,
      },
      response: {
        200: {
          ...schemaDetail['response.200'],
          type: 'object',
          properties: {
            [MONGOID]: { ...mongoIdTypeValidator[this._idType]() },
          },
        },
      },
    }
  }

  generateValidateJSONSchema() {
    const requiredFields = this._requiredFields
    const schemaDetail = this.getSchemaDetail(SCHEMAS_ID.VALIDATE)

    return {
      summary: `Verify if the body is valid for an insertion in the ${this._collectionName} collection.`,
      tags: [this._collectionBasePath],
      body: {
        ...schemaDetail.body,
        type: 'object',
        ...requiredFields.length > 0 ? { required: requiredFields } : {},
        properties: this._propertiesPostValidation,
        additionalProperties: false,
      },
      response: {
        200: {
          ...schemaDetail['response.200'],
          type: 'object',
          properties: {
            result: {
              type: 'string',
              enum: ['ok'],
            },
          },
        },
      },
    }
  }

  generateDeleteJSONSchema() {
    const patternProperties = getQueryStringFromRawSchema(this._pathFieldsRawSchema.patternProperties)
    const schemaDetail = this.getSchemaDetail(SCHEMAS_ID.DELETE_ITEM)

    return {
      summary: `Delete an item with specific ID from the ${this._collectionName} collection.`,
      tags: [this._collectionBasePath],
      params: {
        type: 'object',
        properties: {
          id: {
            type: 'string',
            description: 'The ID of the item to delete',
          },
        },
        ...schemaDetail.params,
      },
      querystring: {
        ...schemaDetail.querystring,
        type: 'object',
        properties: {
          ...this._propertiesDeleteValidation,
          ...getQueryStringFromRawSchema(this._pathFieldsRawSchema.paths),
        },
        ...Object.keys(patternProperties).length > 0 ? { patternProperties } : {},
        additionalProperties: false,
      },
    }
  }

  generateDeleteListJSONSchema() {
    const patternProperties = getQueryStringFromRawSchema(this._pathFieldsRawSchema.patternProperties)
    const schemaDetail = this.getSchemaDetail(SCHEMAS_ID.DELETE_LIST)

    return {
      summary: `Delete multiple items from the ${this._collectionName} collection.`,
      tags: [this._collectionBasePath],
      querystring: {
        ...schemaDetail.querystring,
        type: 'object',
        properties: {
          ...this._propertiesDeleteValidation,
          ...getQueryStringFromRawSchema(this._pathFieldsRawSchema.paths),
        },
        ...Object.keys(patternProperties).length > 0 ? { patternProperties } : {},
        additionalProperties: false,
      },
    }
  }

  generateCountJSONSchema() {
    const patternProperties = getQueryStringFromRawSchema(this._pathFieldsRawSchema.patternProperties)
    const schemaDetail = this.getSchemaDetail(SCHEMAS_ID.COUNT)

    return {
      summary: `Returns the number of items in the ${this._collectionName} collection.`,
      tags: [this._collectionBasePath],
      querystring: {
        ...schemaDetail.querystring,
        type: 'object',
        properties: {
          ...this._propertiesCountValidation,
          ...getQueryStringFromRawSchema(this._pathFieldsRawSchema.paths),
        },
        ...Object.keys(patternProperties).length > 0 ? { patternProperties } : {},
        additionalProperties: false,
      },
      response: {
        200: {
          ...schemaDetail['response.200'],
          type: 'integer',
          minimum: 0,
        },
      },
    }
  }

  generateBulkJSONSchema() {
    const requiredFields = this._requiredFields
    const schemaDetail = this.getSchemaDetail(SCHEMAS_ID.POST_BULK)

    return {
      summary: `Insert new items in the ${this._collectionName} collection.`,
      tags: [this._collectionBasePath],
      body: {
        ...schemaDetail.body,
        type: 'array',
        items: {
          type: 'object',
          ...requiredFields.length > 0 ? { required: requiredFields } : {},
          properties: this._propertiesPostValidation,
          additionalProperties: false,
        },
      },
      response: {
        200: {
          ...schemaDetail['response.200'],
          type: 'array',
          items: {
            type: 'object',
            properties: {
              [MONGOID]: { ...mongoIdTypeValidator[this._idType]() },
            },
          },
        },
      },
    }
  }

  generatePatchJSONSchema() {
    const patternProperties = getQueryStringFromRawSchema(this._pathFieldsRawSchema.patternProperties)
    const schemaDetail = this.getSchemaDetail(SCHEMAS_ID.PATCH_ITEM)

    return {
      summary: `Update the item with specific ID in the ${this._collectionName} collection.`,
      tags: [this._collectionBasePath],
      params: {
        properties: {
          id: {
            type: 'string',
            description: 'The ID of the item to update information for',
          },
        },
        type: 'object',
        ...schemaDetail.params,
      },
      querystring: {
        ...schemaDetail.querystring,
        type: 'object',
        properties: {
          ...this._propertiesPatchQueryValidation,
          ...getQueryStringFromRawSchema(this._pathFieldsRawSchema.paths),
        },
        ...Object.keys(patternProperties).length > 0 ? { patternProperties } : {},
        additionalProperties: false,
      },
      body: {
        ...schemaDetail.body,
        type: 'object',
        properties: this._propertiesPatchCommandsValidation,
        additionalProperties: false,
      },
      response: {
        200: {
          ...schemaDetail['response.200'],
          type: 'object',
          properties: this._serializationProperties,
        },
      },
    }
  }

  generateUpsertOneJSONSchema() {
    const patternProperties = getQueryStringFromRawSchema(this._pathFieldsRawSchema.patternProperties)
    const schemaDetail = this.getSchemaDetail(SCHEMAS_ID.UPSERT_ONE)

    return {
      summary: `Update an item in the ${this._collectionName} collection. If the item is not in the collection, it will be inserted.`,
      tags: [this._collectionBasePath],
      querystring: {
        ...schemaDetail.querystring,
        type: 'object',
        properties: {
          ...this._propertiesPatchQueryValidation,
          ...getQueryStringFromRawSchema(this._pathFieldsRawSchema.paths),
        },
        ...Object.keys(patternProperties).length > 0 ? { patternProperties } : {},
        additionalProperties: false,
      },
      body: {
        ...schemaDetail.body,
        type: 'object',
        properties: this._propertiesUpsertCommandsValidation,
        additionalProperties: false,
      },
      response: {
        200: {
          ...schemaDetail['response.200'],
          type: 'object',
          properties: this._serializationProperties,
        },
      },
    }
  }

  generatePatchBulkJSONSchema() {
    const filterPatternProperties = getFilterFromRawSchema(this._pathFieldsRawSchema.patternProperties)
    const schemaDetail = this.getSchemaDetail(SCHEMAS_ID.PATCH_BULK)

    return {
      summary: `Update multiple items of ${this._collectionName}, each one with its own modifications`,
      tags: [this._collectionBasePath],
      body: {
        ...schemaDetail.body,
        type: 'array',
        items: {
          type: 'object',
          properties: {
            filter: {
              type: 'object',
              properties: {
                [MONGOID]: { ...mongoIdTypeValidator[this._idType]() },
                [STATE]: { enum: Object.keys(STATES), default: 'PUBLIC' },
                ...copyPropertiesFilteringAttributes(this._propertiesPatchQueryValidation),
                ...getFilterFromRawSchema(this._pathFieldsRawSchema.paths),
              },
              ...Object.keys(filterPatternProperties).length > 0 ? { patternProperties: filterPatternProperties } : {},
              additionalProperties: false,
            },
            update: {
              type: 'object',
              properties: this._propertiesPatchCommandsValidation,
              additionalProperties: false,
            },
          },
          required: ['filter', 'update'],
        },
        minItems: 1,
      },
      response: {
        200: {
          ...schemaDetail['response.200'],
          type: 'integer',
          minimum: 0,
        },
      },
    }
  }

  generatePatchManyJSONSchema() {
    const patternProperties = getQueryStringFromRawSchema(this._pathFieldsRawSchema.patternProperties)
    const schemaDetail = this.getSchemaDetail(SCHEMAS_ID.PATCH_MANY)

    return {
      summary: `Update the items of the ${this._collectionName} collection that match the query.`,
      tags: [this._collectionBasePath],
      querystring: {
        ...schemaDetail.querystring,
        type: 'object',
        properties: {
          ...this._propertiesPatchManyQueryValidation,
          ...getQueryStringFromRawSchema(this._pathFieldsRawSchema.paths),
        },
        ...Object.keys(patternProperties).length > 0 ? { patternProperties } : {},
        additionalProperties: false,
      },
      body: {
        ...schemaDetail.body,
        type: 'object',
        properties: this._propertiesPatchCommandsValidation,
        additionalProperties: false,
      },
      response: {
        200: {
          ...schemaDetail['response.200'],
          type: 'number',
          description: 'the number of documents that were modified',
        },
      },
    }
  }

  generateChangeStateJSONSchema() {
    const patternProperties = getQueryStringFromRawSchema(this._pathFieldsRawSchema.patternProperties)
    const properties = {
      ...copyPropertiesFilteringAttributes(this._propertiesPatchQueryValidation),
    }

    delete properties[STATE]
    const schemaDetail = this.getSchemaDetail(SCHEMAS_ID.CHANGE_STATE)

    return {
      summary: `Change state of an item of ${this._collectionName} collection.`,
      tags: [this._collectionBasePath],
      params: {
        ...schemaDetail.params,
        properties: {
          id: {
            type: 'string',
            description: 'the ID of the item to have the property __STATE__ updated',
          },
        },
        type: 'object',
      },
      querystring: {
        ...schemaDetail.querystring,
        type: 'object',
        properties: {
          ...properties,
          ...getQueryStringFromRawSchema(this._pathFieldsRawSchema.paths),
        },
        ...Object.keys(patternProperties).length > 0 ? { patternProperties } : {},
        additionalProperties: false,
      },
      body: {
        ...schemaDetail.body,
        type: 'object',
        required: ['stateTo'],
        properties: {
          stateTo: {
            type: 'string',
            enum: ['PUBLIC', 'TRASH', 'DRAFT', 'DELETED'],
          },
        },
      },
    }
  }

  generateChangeStateManyJSONSchema() {
    const otherParams = {
      ...copyPropertiesFilteringAttributes(this._propertiesFilterChangeStateMany),
    }
    const filterPatternProperties = this._pathFieldsRawSchema.patternProperties || {}
    const schemaDetail = this.getSchemaDetail(SCHEMAS_ID.CHANGE_STATE_MANY)

    return {
      summary: `Change state of multiple items of ${this._collectionName}.`,
      tags: [this._collectionBasePath],
      body: {
        ...schemaDetail.body,
        type: 'array',
        items: {
          type: 'object',
          properties: {
            filter: {
              type: 'object',
              properties: {
                [MONGOID]: { ...mongoIdTypeValidator[this._idType]() },
                ...otherParams,
                ...this._pathFieldsRawSchema.paths,
              },
              ...Object.keys(filterPatternProperties).length > 0 ? { patternProperties: filterPatternProperties } : {},
            },
            stateTo: {
              type: 'string',
              enum: ['PUBLIC', 'DRAFT', 'TRASH', 'DELETED'],
            },
          },
          required: ['filter', 'stateTo'],
          additionalProperties: false,
        },
        minItems: 1,
      },
      response: {
        200: {
          ...schemaDetail['response.200'],
          type: 'integer',
          minimum: 0,
          description: `Number of updated ${this._collectionName}`,
        },
      },
    }
  }
}

module.exports.SCHEMAS_ID = SCHEMAS_ID
module.exports.sortRegex = sortRegex<|MERGE_RESOLUTION|>--- conflicted
+++ resolved
@@ -54,11 +54,8 @@
   JSON_SCHEMA_ARRAY_TYPE,
   JSON_SCHEMA_OBJECT_TYPE,
   SCHEMA_CUSTOM_KEYWORDS,
-<<<<<<< HEAD
   DATE_FORMATS,
-=======
   PULLCMD,
->>>>>>> 77fe8759
 } = require('./consts')
 
 const EXAMPLE_DATE = new Date('2020-09-16T12:00:00Z').toISOString()
@@ -662,7 +659,9 @@
     }), {})
 }
 
-const getArrayPropertiesCompatibility = (collectionDefinition, rawPaths = {}) => {
+const mongoOperatorSchema = { type: 'object', patternProperties: { '^$': {} } }
+
+const getArrayPropertiesCompatibility = (collectionDefinition, rawPaths = {}, withMongoDBConditionsSupport = false) => {
   const fromFields = collectionDefinition
     .fields
     .filter(field => field.type === ARRAY)
@@ -671,25 +670,28 @@
         schema: field.items.schema,
       }
 
+      const fieldItemType = field.items.type
+      const fieldSchema = withMongoDBConditionsSupport
+        ? { oneOf: [{ type: fieldItemType }, mongoOperatorSchema] }
+        : { type: fieldItemType }
+
       return {
         ...properties,
-        [field.name]: specialTypesValidationCompatibility[field.items.type]
-          ? specialTypesValidationCompatibility[field.items.type](itemDefinitions)
-          : { type: field.items.type },
+        [field.name]: specialTypesValidation[fieldItemType]
+          ? specialTypesValidation[fieldItemType](itemDefinitions)
+          : fieldSchema,
       }
     }, {})
 
-  const fromRaw = Object
-    .keys(rawPaths)
-    .reduce((acc, key) => {
-      if (rawPaths[key].type !== JSON_SCHEMA_ARRAY_TYPE) {
-        return acc
-      }
-      return {
-        ...acc,
-        [key]: rawPaths[key].items,
-      }
-    }, {})
+  const fromRaw = Object.keys(rawPaths).reduce((acc, key) => {
+    if (rawPaths[key].type !== JSON_SCHEMA_ARRAY_TYPE) {
+      return acc
+    }
+    return {
+      ...acc,
+      [key]: rawPaths[key].items,
+    }
+  }, {})
 
   return {
     ...fromFields,
@@ -697,9 +699,9 @@
   }
 }
 
-const getArrayProperties = (collectionDefinition, rawPaths = {}) => {
+const getArrayProperties = (collectionDefinition, rawPaths = {}, withMongoDBConditionsSupport = false) => {
   if (!collectionDefinition.schema) {
-    return getArrayPropertiesCompatibility(collectionDefinition, rawPaths)
+    return getArrayPropertiesCompatibility(collectionDefinition, rawPaths, withMongoDBConditionsSupport)
   }
 
   const fromFields = Object
@@ -711,9 +713,12 @@
       }
 
       const inheritedType = getInheritedType(jsonSchema.items)
+      const fieldSchema = withMongoDBConditionsSupport
+        ? { oneOf: [{ type: inheritedType }, mongoOperatorSchema] }
+        : { type: inheritedType }
       properties[propertyName] = specialTypesValidation[inheritedType]
         ? specialTypesValidation[inheritedType](itemDefinitions)
-        : { type: inheritedType }
+        : fieldSchema
       return properties
     }, {})
 
@@ -735,18 +740,22 @@
   }
 }
 
-const getArrayPatternProperties = (rawPatternProperties = {}) => {
-  return Object
-    .keys(rawPatternProperties)
-    .reduce((acc, key) => {
-      if (rawPatternProperties[key].type !== JSON_SCHEMA_ARRAY_TYPE) {
-        return acc
-      }
-      return {
-        ...acc,
-        [key]: rawPatternProperties[key].items,
-      }
-    }, {})
+const getArrayPatternProperties = (rawPatternProperties = {}, withMongoDBConditionsSupport = false) => {
+  return Object.keys(rawPatternProperties).reduce((acc, key) => {
+    if (rawPatternProperties[key].type !== JSON_SCHEMA_ARRAY_TYPE) {
+      return acc
+    }
+
+    const originalFieldItemSchema = rawPatternProperties[key].items
+    const fieldSchema = withMongoDBConditionsSupport
+      ? { oneOf: [originalFieldItemSchema, mongoOperatorSchema] }
+      : originalFieldItemSchema
+
+    return {
+      ...acc,
+      [key]: fieldSchema,
+    }
+  }, {})
 }
 
 const notMandatory = (field) => {
@@ -1042,7 +1051,6 @@
   return idType
 }
 
-<<<<<<< HEAD
 const getIdType = (collectionDefinition) => {
   if (!collectionDefinition.schema) {
     return getIdTypeCompatibility(collectionDefinition)
@@ -1051,31 +1059,6 @@
   const { specialType, type } = response
   return specialType ?? type
 }
-=======
-const mongoOperatorSchema = { type: 'object', patternProperties: { '^$': {} } }
-
-function getArrayProperties(collectionDefinition, rawPaths = {}, withMongoDBConditionsSupport = false) {
-  const fromFields = collectionDefinition
-    .fields
-    .filter(field => field.type === ARRAY)
-    .reduce((properties, field) => {
-      const itemDefinitions = {
-        schema: field.items.schema,
-      }
-
-      const fieldItemType = field.items.type
-      const fieldSchema = withMongoDBConditionsSupport
-        ? { oneOf: [{ type: fieldItemType }, mongoOperatorSchema] }
-        : { type: fieldItemType }
-
-      return {
-        ...properties,
-        [field.name]: specialTypesValidation[fieldItemType]
-          ? specialTypesValidation[fieldItemType](itemDefinitions)
-          : fieldSchema,
-      }
-    }, {})
->>>>>>> 77fe8759
 
 module.exports = class JSONSchemaGenerator {
   constructor(
@@ -1132,7 +1115,6 @@
     }
   }
 
-<<<<<<< HEAD
   getSchemaDetail(operationName) {
     // TODO: follow comment below
     /* schemaDetail identifies the subschemas (params, querystring, response.200, body)
@@ -1147,22 +1129,6 @@
       querystring: schemaDetail('querystring'),
       'response.200': schemaDetail('response.200'),
       body: schemaDetail('body'),
-=======
-function getArrayPatternProperties(rawPatternProperties = {}, withMongoDBConditionsSupport = false) {
-  return Object.keys(rawPatternProperties).reduce((acc, key) => {
-    if (rawPatternProperties[key].type !== JSON_SCHEMA_ARRAY_TYPE) {
-      return acc
-    }
-
-    const originalFieldItemSchema = rawPatternProperties[key].items
-    const fieldSchema = withMongoDBConditionsSupport
-      ? { oneOf: [originalFieldItemSchema, mongoOperatorSchema] }
-      : originalFieldItemSchema
-
-    return {
-      ...acc,
-      [key]: fieldSchema,
->>>>>>> 77fe8759
     }
   }
 
