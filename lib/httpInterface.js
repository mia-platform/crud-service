/*
 * Copyright 2023 Mia s.r.l.
 *
 * Licensed under the Apache License, Version 2.0 (the "License");
 * you may not use this file except in compliance with the License.
 * You may obtain a copy of the License at
 *
 *     http://www.apache.org/licenses/LICENSE-2.0
 *
 * Unless required by applicable law or agreed to in writing, software
 * distributed under the License is distributed on an "AS IS" BASIS,
 * WITHOUT WARRANTIES OR CONDITIONS OF ANY KIND, either express or implied.
 * See the License for the specific language governing permissions and
 * limitations under the License.
 */

/* eslint-disable max-lines */

'use strict'

const Ajv = require('ajv')
const ajvFormats = require('ajv-formats')
const ajvKeywords = require('ajv-keywords')

const lget = require('lodash.get')
const JSONStream = require('JSONStream')
const through2 = require('through2')
const fastJson = require('fast-json-stringify')

const { isEmpty } = require('ramda')


const {
  SORT,
  PROJECTION,
  RAW_PROJECTION,
  QUERY,
  LIMIT,
  SKIP,
  STATE,
  INVALID_USERID,
  UPDATERID,
  UPDATEDAT,
  CREATORID,
  CREATEDAT,
  __STATE__,
  SCHEMA_CUSTOM_KEYWORDS,
  rawProjectionDictionary,
} = require('./consts')

const BadRequestError = require('./BadRequestError')
<<<<<<< HEAD
const { SCHEMAS_ID } = require('./schemaGetters')
const { getAjvResponseValidationFunction, validateStream } = require('./validatorGetters')
=======
const { JSONPath } = require('jsonpath-plus')
const { SCHEMAS_ID } = require('./schemaGetters')
const { getPathFromPointer } = require('./JSONPath.utils')
>>>>>>> 01e3e34c

const BAD_REQUEST_ERROR_STATUS_CODE = 400
const INTERNAL_SERVER_ERROR_STATUS_CODE = 500
const OPTIONS_INCOMPATIBILITY_ERROR_CODE = 2
const UNIQUE_INDEX_ERROR_STATUS_CODE = 422
const UNIQUE_INDEX_MONGO_ERROR_CODE = 11000

const PROMETHEUS_OP_TYPE = {
  FETCH: 'fetch',
  INSERT_OR_UPDATE: 'insert_or_update',
  DELETE: 'delete',
  CHANGE_STATE: 'change_state',
}


// eslint-disable-next-line max-statements
module.exports = async function getHttpInterface(fastify, options) {
  if (!fastify.crudService) { throw new Error('`fastify.crudService` is undefined') }
  if (!fastify.queryParser) { throw new Error('`fastify.queryParser` is undefined') }
  if (!fastify.castCollectionId) { throw new Error('`fastify.castCollectionId` is undefined') }
  if (!fastify.castResultsAsStream) { throw new Error('`fastify.castResultsAsStream` is undefined') }
  if (!fastify.castItem) { throw new Error('`fastify.castItem` is undefined') }
  if (!fastify.allFieldNames) { throw new Error('`fastify.allFieldNames` is undefined') }
  if (!fastify.jsonSchemaGenerator) { throw new Error('`fastify.jsonSchemaGenerator` is undefined') }
  if (!fastify.jsonSchemaGeneratorWithNested) { throw new Error('`fastify.jsonSchemaGeneratorWithNested` is undefined') }
  if (!fastify.userIdHeaderKey) { throw new Error('`fastify.userIdHeaderKey` is undefined') }
  if (!fastify.modelName) { throw new Error('`fastify.modelName` is undefined') }

  const {
    registerGetters = true,
    registerSetters = true,
    registerLookup = false,
  } = options

  const NESTED_SCHEMAS_BY_ID = {
    [SCHEMAS_ID.GET_LIST]: fastify.jsonSchemaGeneratorWithNested.generateGetListJSONSchema(),
    [SCHEMAS_ID.GET_LIST_LOOKUP]: fastify.jsonSchemaGeneratorWithNested.generateGetListLookupJSONSchema(),
    [SCHEMAS_ID.GET_ITEM]: fastify.jsonSchemaGeneratorWithNested.generateGetItemJSONSchema(),
    [SCHEMAS_ID.EXPORT]: fastify.jsonSchemaGeneratorWithNested.generateExportJSONSchema(),
    [SCHEMAS_ID.POST_ITEM]: fastify.jsonSchemaGeneratorWithNested.generatePostJSONSchema(),
    [SCHEMAS_ID.POST_BULK]: fastify.jsonSchemaGeneratorWithNested.generateBulkJSONSchema(),
    [SCHEMAS_ID.DELETE_ITEM]: fastify.jsonSchemaGeneratorWithNested.generateDeleteJSONSchema(),
    [SCHEMAS_ID.DELETE_LIST]: fastify.jsonSchemaGeneratorWithNested.generateDeleteListJSONSchema(),
    [SCHEMAS_ID.PATCH_ITEM]: fastify.jsonSchemaGeneratorWithNested.generatePatchJSONSchema(),
    [SCHEMAS_ID.PATCH_MANY]: fastify.jsonSchemaGeneratorWithNested.generatePatchManyJSONSchema(),
    [SCHEMAS_ID.PATCH_BULK]: fastify.jsonSchemaGeneratorWithNested.generatePatchBulkJSONSchema(),
    [SCHEMAS_ID.UPSERT_ONE]: fastify.jsonSchemaGeneratorWithNested.generateUpsertOneJSONSchema(),
    [SCHEMAS_ID.COUNT]: fastify.jsonSchemaGeneratorWithNested.generateCountJSONSchema(),
    [SCHEMAS_ID.VALIDATE]: fastify.jsonSchemaGeneratorWithNested.generateValidateJSONSchema(),
    [SCHEMAS_ID.CHANGE_STATE]: fastify.jsonSchemaGeneratorWithNested.generateChangeStateJSONSchema(),
    [SCHEMAS_ID.CHANGE_STATE_MANY]: fastify.jsonSchemaGeneratorWithNested.generateChangeStateManyJSONSchema(),
  }

  // for each collection define its dedicated validator instance
  const ajv = new Ajv({
    coerceTypes: true,
    useDefaults: true,
    allowUnionTypes: true,
    // allow properties and pattern properties to overlap -> this should help validating nested fields
    allowMatchingProperties: true,
  })
  ajvFormats(ajv)
  ajvKeywords(ajv, 'instanceof')
  ajv.addVocabulary(Object.values(SCHEMA_CUSTOM_KEYWORDS))

  fastify.setValidatorCompiler(({ schema }) => {
    const uniqueId = schema[SCHEMA_CUSTOM_KEYWORDS.UNIQUE_OPERATION_ID]
    const [collectionName, schemaId, subSchemaPath] = uniqueId.split('__MIA__')
    const nestedSchema = NESTED_SCHEMAS_BY_ID[schemaId]
    const subSchema = lget(nestedSchema, subSchemaPath)
    fastify.log.debug({ collectionName, schemaPath: subSchemaPath, schemaId }, 'collection schema info')

    // this is made to prevent to shows on swagger all properties with dot notation of RawObject with schema.
    return ajv.compile(subSchema)
  })

  fastify.addHook('preHandler', injectContextInRequest)
  fastify.addHook('preHandler', request => parseEncodedJsonQueryParams(fastify.log, request))
  fastify.setErrorHandler(customErrorHandler)

  if (registerGetters) {
    const getItemJSONSchema = fastify.jsonSchemaGenerator.generateGetItemJSONSchema()
    fastify.get('/', {
      schema: fastify.jsonSchemaGenerator.generateGetListJSONSchema(),
      config: {
        replyType: 'application/json',
        serializer: streamSerializer,
      },
    }, handleGetList)
    fastify.get('/export', {
      schema: fastify.jsonSchemaGenerator.generateExportJSONSchema(),
      config: {
        replyType: 'application/x-ndjson',
        serializer: fastNdjsonSerializer(fastJson(getItemJSONSchema.response['200'])),
      },
    }, handleGetList)
    fastify.get('/:id', { schema: getItemJSONSchema }, handleGetId)
    fastify.get('/count', { schema: fastify.jsonSchemaGenerator.generateCountJSONSchema() }, handleCount)
    fastify.setNotFoundHandler(notFoundHandler)
  }

  if (registerSetters) {
    fastify.post(
      '/',
      { schema: fastify.jsonSchemaGenerator.generatePostJSONSchema() },
      handleInsertOne
    )
    fastify.post(
      '/validate',
      { schema: fastify.jsonSchemaGenerator.generateValidateJSONSchema() },
      handleValidate
    )
    fastify.delete(
      '/:id',
      { schema: fastify.jsonSchemaGenerator.generateDeleteJSONSchema() },
      handleDeleteId
    )
    fastify.delete(
      '/',
      { schema: fastify.jsonSchemaGenerator.generateDeleteListJSONSchema() },
      handleDeleteList
    )
    fastify.patch(
      '/:id',
      { schema: fastify.jsonSchemaGenerator.generatePatchJSONSchema() },
      handlePatchId
    )
    fastify.patch(
      '/',
      { schema: fastify.jsonSchemaGenerator.generatePatchManyJSONSchema() },
      handlePatchMany
    )
    fastify.post(
      '/upsert-one', { schema: fastify.jsonSchemaGenerator.generateUpsertOneJSONSchema() }, handleUpsertOne)
    fastify.post('/bulk', {
      schema: fastify.jsonSchemaGenerator.generateBulkJSONSchema(),
    }, handleInsertMany)
    fastify.patch('/bulk', {
      schema: fastify.jsonSchemaGenerator.generatePatchBulkJSONSchema(),
    }, handlePatchBulk)
    fastify.post(
      '/:id/state',
      { schema: fastify.jsonSchemaGenerator.generateChangeStateJSONSchema() },
      handleChangeStateById
    )
    fastify.post(
      '/state',
      { schema: fastify.jsonSchemaGenerator.generateChangeStateManyJSONSchema() },
      handleChangeStateMany
    )
  }

  if (registerLookup) {
    if (!fastify.lookupProjection) { throw new Error('`fastify.lookupProjection` is undefined') }
    fastify.get('/', {
      schema: fastify.jsonSchemaGenerator.generateGetListLookupJSONSchema(),
      config: {
        replyType: 'application/json',
        serializer: streamSerializer,
      },
    }, handleGetListLookup)
  }
}

function handleGetListLookup(request, reply) {
  if (this.customMetrics) {
    this.customMetrics.collectionInvocation.inc({
      collection_name: this.modelName,
      type: PROMETHEUS_OP_TYPE.FETCH,
    })
  }

  const { query, headers, crudContext, log } = request

  const {
    [QUERY]: clientQueryString,
    [PROJECTION]: clientProjectionString = '',
    [SORT]: sortQuery,
    [LIMIT]: limit,
    [SKIP]: skip,
    [STATE]: state,
    ...otherParams
  } = query
  const { acl_rows, acl_read_columns } = headers

  let projection = resolveProjection(
    clientProjectionString,
    acl_read_columns,
    this.allFieldNames,
    '',
    log
  )

  projection = this.lookupProjection.filter(proj => projection.includes(Object.keys(proj)[0]))
  if (projection.length === 0) {
    reply.getHttpError(BAD_REQUEST_ERROR_STATUS_CODE, 'No allowed colums')
  }

  const LookupProjectionFieldsToOmit = this.lookupProjection.filter(field => Object.values(field).shift() === 0)
  projection.push(...LookupProjectionFieldsToOmit)

  const isTextSearchQuery = query._q && this.queryParser.isTextSearchQuery(JSON.parse(query._q))
  const mongoQuery = resolveMongoQuery(this.queryParser, clientQueryString, acl_rows, otherParams, isTextSearchQuery)
  let sort
  if (sortQuery) {
    sort = Object.fromEntries(sortQuery.toString().split(',')
      .map((param) => (param[0] === '-' ? [param.substr(1), -1] : [param, 1])))
  }

  const stateArr = state?.split(',')
  const {
    replyType,
    serializer,
  } = reply.context.config
  reply.raw.setHeader('Content-Type', replyType)
  const validate = getAjvResponseValidationFunction(request.routeSchema.response['200'].items)

  this.crudService
    .aggregate(crudContext, mongoQuery, projection, sort, skip, limit, stateArr, isTextSearchQuery)
    .stream()
    .on('error', (error) => {
      log.error({ error }, 'Error during findAll stream')
      // NOTE: error from Mongo may not serialize the message, so we force it here,
      // we use debug level to prevent leaking potetially sensible information in logs.
      log.debug({ error: { ...error, message: error.message } }, 'Error during findAll stream with message')

      if (error.code === OPTIONS_INCOMPATIBILITY_ERROR_CODE) {
        reply.getHttpError(BAD_REQUEST_ERROR_STATUS_CODE, error.message)
        return
      }
      reply.getHttpError(INTERNAL_SERVER_ERROR_STATUS_CODE, error.message || 'something went wrong')
    })
    .pipe(this.castResultsAsStream())
    .pipe(validateStream(validate))
    .pipe(serializer())
    .pipe(reply.raw)
}

function handleGetList(request, reply) {
  if (this.customMetrics) {
    this.customMetrics.collectionInvocation.inc({
      collection_name: this.modelName,
      type: PROMETHEUS_OP_TYPE.FETCH,
    })
  }

  const { query, headers, crudContext, log } = request
  const {
    [QUERY]: clientQueryString,
    [PROJECTION]: clientProjectionString = '',
    [RAW_PROJECTION]: clientRawProjectionString = '',
    [SORT]: sortQuery,
    [LIMIT]: limit,
    [SKIP]: skip,
    [STATE]: state,
    ...otherParams
  } = query
  const { acl_rows, acl_read_columns } = headers

  const projection = resolveProjection(
    clientProjectionString,
    acl_read_columns,
    this.allFieldNames,
    clientRawProjectionString,
    log
  )

  const isTextSearchQuery = query._q && this.queryParser.isTextSearchQuery(JSON.parse(query._q))
  const mongoQuery = resolveMongoQuery(this.queryParser, clientQueryString, acl_rows, otherParams, isTextSearchQuery)

  let sort
  if (sortQuery) {
    sort = Object.fromEntries(sortQuery.toString().split(',')
      .map((param) => (param[0] === '-' ? [param.substr(1), -1] : [param, 1])))
  }

  const stateArr = state.split(',')
  const {
    replyType,
    serializer,
  } = reply.context.config
  reply.raw.setHeader('Content-Type', replyType)
  const validate = getAjvResponseValidationFunction(request.routeSchema.response['200'].items)

  this.crudService
    .findAll(crudContext, mongoQuery, projection, sort, skip, limit, stateArr, isTextSearchQuery)
    .stream()
    .on('error', (error) => {
      request.log.error({ error }, 'Error during findAll stream')
      // NOTE: error from Mongo may not serialize the message, so we force it here,
      // we use debug level to prevent leaking potetially sensible information in logs.
      request.log.debug({ error: { ...error, message: error.message } }, 'Error during findAll stream with message')

      if (error.code === OPTIONS_INCOMPATIBILITY_ERROR_CODE) {
        reply.getHttpError(BAD_REQUEST_ERROR_STATUS_CODE, error.message)
        return
      }
      reply.getHttpError(INTERNAL_SERVER_ERROR_STATUS_CODE, error.message || 'something went wrong')
    })
    .pipe(this.castResultsAsStream())
<<<<<<< HEAD
    .pipe(validateStream(validate))
=======
    .pipe(through2.obj((chunk, _, callback) => {
      const lookupPaths = JSONPath({ json: chunk, resultType: 'pointer', path: '$..[?(@ !== null && @ !== undefined && @.label && @.value)]' })
        .map(getPathFromPointer)
      let castedChunk = {
        ...chunk,
        _id: chunk._id.toString(),
      }
      lookupPaths.forEach(path => {
        castedChunk = lset(castedChunk, `${path}.value`, castedChunk[path].value.toString())
      })

      validate(castedChunk)
      callback(validate.errors, castedChunk)
    }))
>>>>>>> 01e3e34c
    .pipe(serializer())
    .pipe(reply.raw)
}

async function handleGetId(request, reply) {
  if (this.customMetrics) {
    this.customMetrics.collectionInvocation.inc({
      collection_name: this.modelName,
      type: PROMETHEUS_OP_TYPE.FETCH,
    })
  }

  const { crudContext, log } = request
  const docId = request.params.id
  const { acl_rows, acl_read_columns } = request.headers

  const {
    [QUERY]: clientQueryString,
    [PROJECTION]: clientProjectionString = '',
    [RAW_PROJECTION]: clientRawProjectionString = '',
    [STATE]: state,
    ...otherParams
  } = request.query

  const projection = resolveProjection(
    clientProjectionString,
    acl_read_columns,
    this.allFieldNames,
    clientRawProjectionString,
    log
  )
  const filter = resolveMongoQuery(
    this.queryParser,
    clientQueryString,
    acl_rows,
    otherParams,
    false
  )
  const _id = this.castCollectionId(docId)

  const stateArr = state.split(',')
  const doc = await this.crudService.findById(crudContext, _id, filter, projection, stateArr)
  if (!doc) {
    return reply.notFound()
  }

  const response = this.castItem(doc)
  const validate = getAjvResponseValidationFunction(request.routeSchema.response['200'])
  validate(response)
  return response
}

async function handleInsertOne(request, reply) {
  if (this.customMetrics) {
    this.customMetrics.collectionInvocation.inc({
      collection_name: this.modelName,
      type: PROMETHEUS_OP_TYPE.INSERT_OR_UPDATE,
    })
  }

  const { body: doc, crudContext } = request

  this.queryParser.parseAndCastBody(doc)

  try {
    const insertedDoc = await this.crudService.insertOne(crudContext, doc)
    return { _id: insertedDoc._id }
  } catch (error) {
    if (error.code === UNIQUE_INDEX_MONGO_ERROR_CODE) {
      request.log.error('unique index violation')
      return reply.getHttpError(UNIQUE_INDEX_ERROR_STATUS_CODE, error.message)
    }
    throw error
  }
}

async function handleValidate() {
  return { result: 'ok' }
}

async function handleDeleteId(request, reply) {
  if (this.customMetrics) {
    this.customMetrics.collectionInvocation.inc({
      collection_name: this.modelName,
      type: PROMETHEUS_OP_TYPE.DELETE,
    })
  }

  const { query, headers, params, crudContext } = request

  const docId = params.id
  const _id = this.castCollectionId(docId)

  const {
    [QUERY]: clientQueryString,
    [STATE]: state,
    ...otherParams
  } = query
  const { acl_rows } = headers

  const filter = resolveMongoQuery(this.queryParser, clientQueryString, acl_rows, otherParams, false)

  const stateArr = state.split(',')
  const doc = await this.crudService.deleteById(crudContext, _id, filter, stateArr)

  if (!doc) {
    return reply.notFound()
  }

  // the document should not be returned:
  // we don't know which projection the user is able to see
  reply.code(204)
}

async function handleDeleteList(request) {
  if (this.customMetrics) {
    this.customMetrics.collectionInvocation.inc({
      collection_name: this.modelName,
      type: PROMETHEUS_OP_TYPE.DELETE,
    })
  }

  const { query, headers, crudContext } = request

  const {
    [QUERY]: clientQueryString,
    [STATE]: state,
    ...otherParams
  } = query
  const { acl_rows } = headers

  const filter = resolveMongoQuery(this.queryParser, clientQueryString, acl_rows, otherParams, false)

  const stateArr = state.split(',')
  return this.crudService.deleteAll(crudContext, filter, stateArr)
}

async function handleCount(request) {
  if (this.customMetrics) {
    this.customMetrics.collectionInvocation.inc({
      collection_name: this.modelName,
      type: PROMETHEUS_OP_TYPE.FETCH,
    })
  }

  const { query, headers, crudContext } = request
  const {
    [QUERY]: clientQueryString,
    [STATE]: state,
    ...otherParams
  } = query
  const { acl_rows } = headers

  const mongoQuery = resolveMongoQuery(this.queryParser, clientQueryString, acl_rows, otherParams, false)

  const stateArr = state.split(',')
  return this.crudService.count(crudContext, mongoQuery, stateArr)
}

async function handlePatchId(request, reply) {
  if (this.customMetrics) {
    this.customMetrics.collectionInvocation.inc({
      collection_name: this.modelName,
      type: PROMETHEUS_OP_TYPE.INSERT_OR_UPDATE,
    })
  }

  const { query, headers, params, crudContext, log } = request
  const {
    [QUERY]: clientQueryString,
    [STATE]: state,
    ...otherParams
  } = query
  const {
    acl_rows,
    acl_write_columns: aclWriteColumns,
    acl_read_columns: aclColumns = '',
  } = headers

  const commands = request.body

  const editableFields = getEditableFields(aclWriteColumns, this.allFieldNames)

  const mongoQuery = resolveMongoQuery(this.queryParser, clientQueryString, acl_rows, otherParams, false)

  this.queryParser.parseAndCastCommands(commands, editableFields)
  const projection = resolveProjection('', aclColumns, this.allFieldNames, '', log)

  const docId = params.id
  const _id = this.castCollectionId(docId)

  const stateArr = state.split(',')
  const doc = await this.crudService.patchById(crudContext, _id, commands, mongoQuery, projection, stateArr)

  if (!doc) {
    return reply.notFound()
  }

  const response = this.castItem(doc)
  const validate = getAjvResponseValidationFunction(request.routeSchema.response['200'])
  validate(response)
  return response
}

async function handlePatchMany(request) {
  if (this.customMetrics) {
    this.customMetrics.collectionInvocation.inc({
      collection_name: this.modelName,
      type: PROMETHEUS_OP_TYPE.INSERT_OR_UPDATE,
    })
  }

  const { query, headers, crudContext } = request
  const {
    [QUERY]: clientQueryString,
    [STATE]: state,
    ...otherParams
  } = query
  const {
    acl_rows,
    acl_write_columns: aclWriteColumns,
  } = headers

  const commands = request.body
  const editableFields = getEditableFields(aclWriteColumns, this.allFieldNames)
  const mongoQuery = resolveMongoQuery(this.queryParser, clientQueryString, acl_rows, otherParams, false)
  this.queryParser.parseAndCastCommands(commands, editableFields)

  const stateArr = state.split(',')
  const nModified = await this.crudService.patchMany(crudContext, commands, mongoQuery, stateArr)

  return nModified
}

async function handleUpsertOne(request) {
  if (this.customMetrics) {
    this.customMetrics.collectionInvocation.inc({
      collection_name: this.modelName,
      type: PROMETHEUS_OP_TYPE.INSERT_OR_UPDATE,
    })
  }

  const { query, headers, crudContext, log } = request
  const {
    [QUERY]: clientQueryString,
    [STATE]: state,
    ...otherParams
  } = query
  const {
    acl_rows,
    acl_write_columns: aclWriteColumns,
    acl_read_columns: aclColumns = '',
  } = headers

  const commands = request.body

  const editableFields = getEditableFields(aclWriteColumns, this.allFieldNames)

  const mongoQuery = resolveMongoQuery(this.queryParser, clientQueryString, acl_rows, otherParams, false)

  this.queryParser.parseAndCastCommands(commands, editableFields)
  const projection = resolveProjection('', aclColumns, this.allFieldNames, '', log)

  const stateArr = state.split(',')
  const doc = await this.crudService.upsertOne(crudContext, commands, mongoQuery, projection, stateArr)

  const response = this.castItem(doc)
  const validate = getAjvResponseValidationFunction(request.routeSchema.response['200'])
  validate(response)
  return response
}

async function handlePatchBulk(request) {
  if (this.customMetrics) {
    this.customMetrics.collectionInvocation.inc({
      collection_name: this.modelName,
      type: PROMETHEUS_OP_TYPE.INSERT_OR_UPDATE,
    })
  }

  const { body: filterUpdateCommands, crudContext, headers } = request

  const {
    acl_rows,
    acl_write_columns: aclWriteColumns,
  } = headers

  const parsedAndCastedCommands = new Array(filterUpdateCommands.length)
  for (let i = 0; i < filterUpdateCommands.length; i++) {
    const { filter, update } = filterUpdateCommands[i]
    const {
      _id,
      [QUERY]: clientQueryString,
      [STATE]: state,
      ...otherParams
    } = filter

    const commands = update

    const editableFields = getEditableFields(aclWriteColumns, this.allFieldNames)

    const mongoQuery = resolveMongoQuery(this.queryParser, clientQueryString, acl_rows, otherParams, false)

    this.queryParser.parseAndCastCommands(commands, editableFields)

    parsedAndCastedCommands[i] = {
      commands,
      state: state.split(','),
      query: mongoQuery,
    }
    if (_id) {
      parsedAndCastedCommands[i].query._id = this.castCollectionId(_id)
    }
  }

  const nModified = await this.crudService.patchBulk(crudContext, parsedAndCastedCommands)
  return nModified
}

async function handleInsertMany(request, reply) {
  if (this.customMetrics) {
    this.customMetrics.collectionInvocation.inc({
      collection_name: this.modelName,
      type: PROMETHEUS_OP_TYPE.INSERT_OR_UPDATE,
    })
  }

  const { body: docs, crudContext } = request

  docs.forEach(this.queryParser.parseAndCastBody)

  try {
    const insertedDocs = await this.crudService.insertMany(crudContext, docs)
    return insertedDocs.map(mapToObjectWithOnlyId)
  } catch (error) {
    if (error.code === UNIQUE_INDEX_MONGO_ERROR_CODE) {
      request.log.error('unique index violation')
      return reply.getHttpError(UNIQUE_INDEX_ERROR_STATUS_CODE, error.message)
    }
    throw error
  }
}

async function handleChangeStateById(request, reply) {
  if (this.customMetrics) {
    this.customMetrics.collectionInvocation.inc({
      collection_name: this.modelName,
      type: PROMETHEUS_OP_TYPE.CHANGE_STATE,
    })
  }

  const { body, crudContext, headers, query } = request
  const {
    [QUERY]: clientQueryString,
    ...otherParams
  } = query

  const { acl_rows } = headers
  const mongoQuery = resolveMongoQuery(this.queryParser, clientQueryString, acl_rows, otherParams, false)

  const docId = request.params.id
  const _id = this.castCollectionId(docId)

  const doc = await this.crudService.changeStateById(crudContext, _id, body.stateTo, mongoQuery)

  if (!doc) {
    return reply.notFound()
  }

  reply.code(204)
}

async function handleChangeStateMany(request) {
  if (this.customMetrics) {
    this.customMetrics.collectionInvocation.inc({
      collection_name: this.modelName,
      type: PROMETHEUS_OP_TYPE.CHANGE_STATE,
    })
  }

  const { body: filterUpdateCommands, crudContext, headers } = request

  const {
    acl_rows,
  } = headers

  const parsedAndCastedCommands = new Array(filterUpdateCommands.length)
  for (let i = 0; i < filterUpdateCommands.length; i++) {
    const {
      filter,
      stateTo,
    } = filterUpdateCommands[i]

    const mongoQuery = resolveMongoQuery(this.queryParser, null, acl_rows, filter, false)

    parsedAndCastedCommands[i] = {
      query: mongoQuery,
      stateTo,
    }
  }

  return this.crudService.changeStateMany(crudContext, parsedAndCastedCommands)
}

async function injectContextInRequest(request) {
  const userIdHeader = request.headers[this.userIdHeaderKey]
  const isUserHeaderInvalid = INVALID_USERID.includes(userIdHeader)

  let userId = 'public'

  if (userIdHeader && !isUserHeaderInvalid) {
    userId = userIdHeader
  }

  request.crudContext = {
    log: request.log,
    userId,
    now: new Date(),
  }
}

async function parseEncodedJsonQueryParams(logger, request) {
  if (request.headers.json_query_params_encoding) {
    logger.warn('You\'re using the json_query_params_encoding header but it\'s deprecated and its support is going to be dropped in the next major release. Use json-query-params-encoding instead.')
  }

  // TODO remove request.headers.json_query_params_encoding fallback in v7.0.0
  const jsonQueryParamsEncoding = request.headers['json-query-params-encoding'] || request.headers.json_query_params_encoding
  switch (jsonQueryParamsEncoding) {
  case 'base64': {
    const queryJsonFields = [QUERY, RAW_PROJECTION]
    for (const field of queryJsonFields) {
      if (request.query[field]) {
        request.query[field] = Buffer.from(request.query[field], jsonQueryParamsEncoding).toString()
      }
    }
    break
  }
  default: break
  }
}

async function notFoundHandler(request, reply) {
  reply
    .code(404)
    .send({
      error: 'not found',
    })
}

async function customErrorHandler(error, request, reply) {
  if (error.statusCode === 404) {
    return notFoundHandler(request, reply)
  }

  if (error.validation?.[0]?.message === 'must NOT have additional properties') {
    reply.code(error.statusCode)
    throw new Error(`${error.message}. Property "${error.validation[0].params.additionalProperty}" is not defined in validation schema`)
  }

  throw error
}

function streamSerializer() {
  return JSONStream.stringify()
}

function fastNdjsonSerializer(stringify) {
  function ndjsonTransform(obj, encoding, callback) {
    this.push(`${stringify(obj)}\n`)
    callback()
  }
  return function ndjsonSerializer() {
    return through2.obj(ndjsonTransform)
  }
}

function resolveMongoQuery(
  queryParser,
  clientQueryString,
  rawAclRows,
  otherParams,
  textQuery
) {
  const mongoQuery = {
    $and: [],
  }
  if (clientQueryString) {
    const clientQuery = JSON.parse(clientQueryString)
    mongoQuery.$and.push(clientQuery)
  }
  if (otherParams) {
    for (const key of Object.keys(otherParams)) {
      const value = otherParams[key]
      mongoQuery.$and.push({ [key]: value })
    }
  }

  if (rawAclRows) {
    const aclRows = JSON.parse(rawAclRows)
    if (rawAclRows[0] === '[') {
      mongoQuery.$and.push({ $and: aclRows })
    } else {
      mongoQuery.$and.push(aclRows)
    }
  }

  if (textQuery) {
    queryParser.parseAndCastTextSearchQuery(mongoQuery)
  } else {
    queryParser.parseAndCast(mongoQuery)
  }

  if (mongoQuery.$and && !mongoQuery.$and.length) {
    return { }
  }

  return mongoQuery
}

function resolveProjection(clientProjectionString, aclColumns, allFieldNames, rawProjection, log) {
  log.debug('Resolving projections')
  const acls = splitACLs(aclColumns)

  if (clientProjectionString && rawProjection) {
    log.error('Use of both _p and _rawp is not permitted')
    throw new BadRequestError(
      'Use of both _rawp and _p parameter is not allowed')
  }

  if (!clientProjectionString && !rawProjection) {
    return removeAclColumns(allFieldNames, acls)
  } else if (rawProjection) {
    return resolveRawProjectionString(rawProjection, acls, allFieldNames, log)
  } else if (clientProjectionString) {
    return resolveClientProjectionString(clientProjectionString, acls)
  }
}

function resolveClientProjectionString(clientProjectionString, _acls) {
  const clientProjection = getClientProjection(clientProjectionString)
  return removeAclColumns(clientProjection, _acls)
}

function resolveRawProjectionString(rawProjection, _acls, allFieldNames, log) {
  try {
    checkAllowedOperators(
      rawProjection,
      rawProjectionDictionary,
      _acls.length > 0 ? _acls : allFieldNames, log)

    const rawProjectionObject = resolveRawProjection(rawProjection)
    const projection = removeAclColumnsFromRawProjection(rawProjectionObject, _acls)

    return !isEmpty(projection) ? [projection] : []
  } catch (errorMessage) {
    log.error(errorMessage.message)
    throw new BadRequestError(errorMessage.message)
  }
}

function splitACLs(acls) {
  if (acls) { return acls.split(',') }
  return []
}

function removeAclColumns(fieldsInProjection, aclColumns) {
  if (aclColumns.length > 0) {
    return fieldsInProjection.filter(field => {
      return aclColumns.indexOf(field) > -1
    })
  }

  return fieldsInProjection
}

function removeAclColumnsFromRawProjection(rawProjectionObject, aclColumns) {
  const isRawProjectionOverridingACLs = checkIfRawProjectionOverridesAcls(rawProjectionObject, aclColumns)
  if (isRawProjectionOverridingACLs) {
    throw Error('_rawp exclusive projection is overriding at least one acl_read_column value')
  }

  const rawProjectionFields = Object.keys(rawProjectionObject)
  const filteredFields = removeAclColumns(rawProjectionFields, aclColumns)

  return filteredFields.reduce((acc, current) => {
    if (rawProjectionObject[current] === 0 || rawProjectionObject[current]) {
      acc[current] = rawProjectionObject[current]
    }
    return acc
  }, {})
}

function getClientProjection(clientProjectionString) {
  if (clientProjectionString) {
    return clientProjectionString.split(',')
  }
  return []
}

function resolveRawProjection(clientRawProjectionString) {
  if (clientRawProjectionString) {
    return JSON.parse(clientRawProjectionString)
  }
  return {}
}

function checkAllowedOperators(rawProjection, projectionDictionary, additionalFields, log) {
  if (!rawProjection) {
    log.debug('No raw projection found: checkAllowedOperators returns true')
    return true
  }

  const { allowedOperators, notAllowedOperators } = projectionDictionary
  const allowedFields = [...allowedOperators]

  additionalFields.forEach(field => allowedFields.push(`$${field}`))

  log.debug({ allowedOperators: allowedFields }, 'Allowed operators for projection')
  log.debug({ notAllowedOperators }, 'Not allowed operators for projection')

  // to match both camelCase operators and snake mongo_systems variables
  const operatorsRegex = /\${1,2}[a-zA-Z_]+/g
  const matches = rawProjection.match(operatorsRegex)

  if (!matches) {
    log.debug('No operators found in raw projection: checkAllowedOperators returns true')
    return true
  }

  return !matches.some(match => {
    if (match.startsWith('$$')) {
      log.debug({ match }, 'Found $$ match in raw projection')
      if (notAllowedOperators.includes(match)) {
        throw Error(`Operator ${match} is not allowed in raw projection`)
      }

      return notAllowedOperators.includes(match)
    }

    if (!allowedFields.includes(match)) {
      throw Error(`Operator ${match} is not allowed in raw projection`)
    }

    return !allowedFields.includes(match)
  })
}

function checkIfRawProjectionOverridesAcls(rawProjection, acls) {
  return Object.keys(rawProjection).some(field =>
    acls.includes(field) && rawProjection[field] === 0
  )
}

function mapToObjectWithOnlyId(doc) {
  return { _id: doc._id }
}

const internalFields = [
  UPDATERID,
  UPDATEDAT,
  CREATORID,
  CREATEDAT,
  __STATE__,
]
function getEditableFields(aclWriteColumns, allFieldNames) {
  const editableFields = aclWriteColumns ? aclWriteColumns.split(',') : allFieldNames
  return editableFields.filter(ef => !internalFields.includes(ef))
}<|MERGE_RESOLUTION|>--- conflicted
+++ resolved
@@ -49,14 +49,8 @@
 } = require('./consts')
 
 const BadRequestError = require('./BadRequestError')
-<<<<<<< HEAD
 const { SCHEMAS_ID } = require('./schemaGetters')
-const { getAjvResponseValidationFunction, validateStream } = require('./validatorGetters')
-=======
-const { JSONPath } = require('jsonpath-plus')
-const { SCHEMAS_ID } = require('./schemaGetters')
-const { getPathFromPointer } = require('./JSONPath.utils')
->>>>>>> 01e3e34c
+const { validateStream, getAjvResponseValidationFunction } = require('./validatorGetters')
 
 const BAD_REQUEST_ERROR_STATUS_CODE = 400
 const INTERNAL_SERVER_ERROR_STATUS_CODE = 500
@@ -357,24 +351,7 @@
       reply.getHttpError(INTERNAL_SERVER_ERROR_STATUS_CODE, error.message || 'something went wrong')
     })
     .pipe(this.castResultsAsStream())
-<<<<<<< HEAD
     .pipe(validateStream(validate))
-=======
-    .pipe(through2.obj((chunk, _, callback) => {
-      const lookupPaths = JSONPath({ json: chunk, resultType: 'pointer', path: '$..[?(@ !== null && @ !== undefined && @.label && @.value)]' })
-        .map(getPathFromPointer)
-      let castedChunk = {
-        ...chunk,
-        _id: chunk._id.toString(),
-      }
-      lookupPaths.forEach(path => {
-        castedChunk = lset(castedChunk, `${path}.value`, castedChunk[path].value.toString())
-      })
-
-      validate(castedChunk)
-      callback(validate.errors, castedChunk)
-    }))
->>>>>>> 01e3e34c
     .pipe(serializer())
     .pipe(reply.raw)
 }
