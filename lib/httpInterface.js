/*
 * Copyright 2023 Mia s.r.l.
 *
 * Licensed under the Apache License, Version 2.0 (the "License");
 * you may not use this file except in compliance with the License.
 * You may obtain a copy of the License at
 *
 *     http://www.apache.org/licenses/LICENSE-2.0
 *
 * Unless required by applicable law or agreed to in writing, software
 * distributed under the License is distributed on an "AS IS" BASIS,
 * WITHOUT WARRANTIES OR CONDITIONS OF ANY KIND, either express or implied.
 * See the License for the specific language governing permissions and
 * limitations under the License.
 */

/* eslint-disable max-lines */

'use strict'

const Ajv = require('ajv')
const ajvFormats = require('ajv-formats')
const ajvKeywords = require('ajv-keywords')

const { pipeline } = require('stream/promises')
const { get: lget, isEmpty: lisEmpty } = require('lodash')
const through2 = require('through2')

const {
  SORT,
  PROJECTION,
  RAW_PROJECTION,
  QUERY,
  LIMIT,
  SKIP,
  STATE,
  INVALID_USERID,
  UPDATERID,
  UPDATEDAT,
  CREATORID,
  CREATEDAT,
  __STATE__,
  SCHEMA_CUSTOM_KEYWORDS,
  rawProjectionDictionary,
<<<<<<< HEAD
  BAD_REQUEST_ERROR_STATUS_CODE,
  NOT_ACCEPTABLE,
  UNSUPPORTED_MIME_TYPE_STATUS_CODE,
  INTERNAL_SERVER_ERROR_STATUS_CODE,
  UNIQUE_INDEX_ERROR_STATUS_CODE,
=======
  USE_ESTIMATE,
>>>>>>> a596eac0
} = require('./consts')

const getAccept = require('./acceptHeaderParser')
const BadRequestError = require('./BadRequestError')
const BatchWritableStream = require('./BatchWritableStream')

const { SCHEMAS_ID } = require('./schemaGetters')
const { getAjvResponseValidationFunction, shouldValidateStream, shouldValidateItem } = require('./validatorGetters')
const { getFileMimeParser, getFileMimeStringifiers } = require('./mimeTypeTransform')

const OPTIONS_INCOMPATIBILITY_ERROR_CODE = 2
const UNIQUE_INDEX_MONGO_ERROR_CODE = 11000

const PROMETHEUS_OP_TYPE = {
  FETCH: 'fetch',
  INSERT_OR_UPDATE: 'insert_or_update',
  DELETE: 'delete',
  CHANGE_STATE: 'change_state',
}


// eslint-disable-next-line max-statements
module.exports = async function getHttpInterface(fastify, options) {
  if (!fastify.crudService) { throw new Error('`fastify.crudService` is undefined') }
  if (!fastify.queryParser) { throw new Error('`fastify.queryParser` is undefined') }
  if (!fastify.castCollectionId) { throw new Error('`fastify.castCollectionId` is undefined') }
  if (!fastify.castResultsAsStream) { throw new Error('`fastify.castResultsAsStream` is undefined') }
  if (!fastify.castItem) { throw new Error('`fastify.castItem` is undefined') }
  if (!fastify.allFieldNames) { throw new Error('`fastify.allFieldNames` is undefined') }
  if (!fastify.jsonSchemaGenerator) { throw new Error('`fastify.jsonSchemaGenerator` is undefined') }
  if (!fastify.jsonSchemaGeneratorWithNested) { throw new Error('`fastify.jsonSchemaGeneratorWithNested` is undefined') }
  if (!fastify.userIdHeaderKey) { throw new Error('`fastify.userIdHeaderKey` is undefined') }
  if (!fastify.modelName) { throw new Error('`fastify.modelName` is undefined') }

  const {
    registerGetters = true,
    registerSetters = true,
    registerLookup = false,
  } = options

  const validateOutput = fastify.validateOutput ?? false

  const NESTED_SCHEMAS_BY_ID = {
    [SCHEMAS_ID.GET_LIST]: fastify.jsonSchemaGeneratorWithNested.generateGetListJSONSchema(),
    [SCHEMAS_ID.GET_LIST_LOOKUP]: fastify.jsonSchemaGeneratorWithNested.generateGetListLookupJSONSchema(),
    [SCHEMAS_ID.GET_ITEM]: fastify.jsonSchemaGeneratorWithNested.generateGetItemJSONSchema(),
    [SCHEMAS_ID.EXPORT]: fastify.jsonSchemaGeneratorWithNested.generateExportJSONSchema(),
    [SCHEMAS_ID.POST_ITEM]: fastify.jsonSchemaGeneratorWithNested.generatePostJSONSchema(),
    [SCHEMAS_ID.POST_BULK]: fastify.jsonSchemaGeneratorWithNested.generateBulkJSONSchema(),
    // it is not possible to validate a stream
    [SCHEMAS_ID.POST_FILE]: { body: {} },
    [SCHEMAS_ID.PATCH_FILE]: { body: {} },
    [SCHEMAS_ID.DELETE_ITEM]: fastify.jsonSchemaGeneratorWithNested.generateDeleteJSONSchema(),
    [SCHEMAS_ID.DELETE_LIST]: fastify.jsonSchemaGeneratorWithNested.generateDeleteListJSONSchema(),
    [SCHEMAS_ID.PATCH_ITEM]: fastify.jsonSchemaGeneratorWithNested.generatePatchJSONSchema(),
    [SCHEMAS_ID.PATCH_MANY]: fastify.jsonSchemaGeneratorWithNested.generatePatchManyJSONSchema(),
    [SCHEMAS_ID.PATCH_BULK]: fastify.jsonSchemaGeneratorWithNested.generatePatchBulkJSONSchema(),
    [SCHEMAS_ID.UPSERT_ONE]: fastify.jsonSchemaGeneratorWithNested.generateUpsertOneJSONSchema(),
    [SCHEMAS_ID.COUNT]: fastify.jsonSchemaGeneratorWithNested.generateCountJSONSchema(),
    [SCHEMAS_ID.VALIDATE]: fastify.jsonSchemaGeneratorWithNested.generateValidateJSONSchema(),
    [SCHEMAS_ID.CHANGE_STATE]: fastify.jsonSchemaGeneratorWithNested.generateChangeStateJSONSchema(),
    [SCHEMAS_ID.CHANGE_STATE_MANY]: fastify.jsonSchemaGeneratorWithNested.generateChangeStateManyJSONSchema(),
  }

  // for each collection define its dedicated validator instance
  const ajv = new Ajv({
    coerceTypes: true,
    useDefaults: true,
    allowUnionTypes: true,
    // allow properties and pattern properties to overlap -> this should help validating nested fields
    allowMatchingProperties: true,
  })
  ajvFormats(ajv)
  ajvKeywords(ajv, 'instanceof')
  ajv.addVocabulary(Object.values(SCHEMA_CUSTOM_KEYWORDS))

  fastify.setValidatorCompiler(({ schema }) => {
    const uniqueId = schema[SCHEMA_CUSTOM_KEYWORDS.UNIQUE_OPERATION_ID]
    const [collectionName, schemaId, subSchemaPath] = uniqueId.split('__MIA__')
    const nestedSchema = NESTED_SCHEMAS_BY_ID[schemaId]
    const subSchema = lget(nestedSchema, subSchemaPath)
    fastify.log.trace({ collectionName, schemaPath: subSchemaPath, schemaId }, 'collection schema info')

    // this is made to prevent to shows on swagger all properties with dot notation of RawObject with schema.
    return ajv.compile(subSchema)
  })

  fastify.addHook('preHandler', injectContextInRequest)
  fastify.addHook('preHandler', request => parseEncodedJsonQueryParams(fastify.log, request))
  fastify.setErrorHandler(customErrorHandler)

  if (registerSetters) {
    fastify.post(
      '/',
      { schema: fastify.jsonSchemaGenerator.generatePostJSONSchema() },
      handleInsertOne
    )
    fastify.post(
      '/validate',
      { schema: fastify.jsonSchemaGenerator.generateValidateJSONSchema() },
      handleValidate
    )
    fastify.delete(
      '/:id',
      { schema: fastify.jsonSchemaGenerator.generateDeleteJSONSchema() },
      handleDeleteId
    )
    fastify.delete(
      '/',
      { schema: fastify.jsonSchemaGenerator.generateDeleteListJSONSchema() },
      handleDeleteList
    )

    const patchIdSchema = fastify.jsonSchemaGenerator.generatePatchJSONSchema()
    fastify.patch(
      '/:id',
      {
        schema: patchIdSchema,
        config: {
          itemValidator: shouldValidateItem(patchIdSchema.response['200'], validateOutput),
        },
      },
      handlePatchId
    )
    fastify.patch(
      '/',
      { schema: fastify.jsonSchemaGenerator.generatePatchManyJSONSchema() },
      handlePatchMany
    )

    const upsertOneSchema = fastify.jsonSchemaGenerator.generateUpsertOneJSONSchema()
    fastify.post(
      '/upsert-one', {
        schema: upsertOneSchema,
        config: {
          itemValidator: shouldValidateItem(upsertOneSchema.response['200'], validateOutput),
        },
      },
      handleUpsertOne
    )

    fastify.post('/bulk', {
      schema: fastify.jsonSchemaGenerator.generateBulkJSONSchema(),
    }, handleInsertMany)
    fastify.patch('/bulk', {
      schema: fastify.jsonSchemaGenerator.generatePatchBulkJSONSchema(),
    }, handlePatchBulk)
    fastify.post(
      '/:id/state',
      { schema: fastify.jsonSchemaGenerator.generateChangeStateJSONSchema() },
      handleChangeStateById
    )
    fastify.post(
      '/state',
      { schema: fastify.jsonSchemaGenerator.generateChangeStateManyJSONSchema() },
      handleChangeStateMany
    )

    const importPostSchema = fastify.jsonSchemaGenerator.generatePostImportJSONSchema()
    fastify.post(
      '/import',
      {
        schema: importPostSchema,
        config: {
          itemValidator: getAjvResponseValidationFunction(importPostSchema.streamBody),
          validateImportOptions: getAjvResponseValidationFunction(importPostSchema.optionSchema,
            { removeAdditional: false }
          ),
        },
      },
      handleCollectionImport
    )

    const importPatchSchema = fastify.jsonSchemaGenerator.generatePatchImportJSONSchema()
    fastify.patch(
      '/import',
      {
        schema: importPatchSchema,
        config: {
          itemValidator: getAjvResponseValidationFunction(importPatchSchema.streamBody),
          validateImportOptions: getAjvResponseValidationFunction(importPatchSchema.optionSchema,
            { removeAdditional: false }
          ),
        },
      },
      handleCollectionImport
    )

    fastify.log.debug({ collection: fastify?.modelName }, 'setters endpoints registered')
  }

  if (registerLookup) {
    if (!fastify.lookupProjection) { throw new Error('`fastify.lookupProjection` is undefined') }
    const listLookupSchema = fastify.jsonSchemaGenerator.generateGetListLookupJSONSchema()
    fastify.get('/', {
      schema: listLookupSchema,
      config: {
        streamValidator: shouldValidateStream(listLookupSchema.response['200'], validateOutput),
        replyType: () => 'application/json',
      },
    }, handleGetListLookup)
    fastify.log.debug({ collection: fastify?.modelName }, 'lookup endpoint registered')
  }

  if (registerGetters) {
    const getItemJSONSchema = fastify.jsonSchemaGenerator.generateGetItemJSONSchema()
    fastify.get('/export', {
      schema: fastify.jsonSchemaGenerator.generateExportJSONSchema(),
      config: {
        streamValidator: shouldValidateStream(getItemJSONSchema.response['200'], validateOutput),
        replyType: (acceptHeader) => {
          const accept = getAccept(acceptHeader)

          if (!accept || accept === '*/*') { return 'application/x-ndjson' }

          return accept
        },
      },
    }, handleGetList)
    fastify.get('/count', { schema: fastify.jsonSchemaGenerator.generateCountJSONSchema() }, handleCount)
    fastify.setNotFoundHandler(notFoundHandler)
    fastify.get('/', {
      schema: fastify.jsonSchemaGenerator.generateGetListJSONSchema(),
      config: {
        streamValidator: shouldValidateStream(getItemJSONSchema.response['200'], validateOutput),
        replyType: () => 'application/json',
      },
    }, handleGetList)
    fastify.get('/:id', {
      schema: getItemJSONSchema,
      config: {
        itemValidator: shouldValidateItem(getItemJSONSchema.response['200'], validateOutput),
      },
    }, handleGetId)
    fastify.get('/schema', {
      schema: fastify.jsonSchemaGenerator.generateGetSchemaJSONSchema(),
    }, () => ({
      type: getItemJSONSchema.response['200'].type,
      properties: getItemJSONSchema.response['200'].properties,
    }))

    fastify.log.debug({ collection: fastify?.modelName }, 'getters endpoints registered')
  }
}

// eslint-disable-next-line max-statements
async function handleCollectionImport(request, reply) {
  if (this.customMetrics) {
    this.customMetrics.collectionInvocation.inc({
      collection_name: this.modelName,
      type: PROMETHEUS_OP_TYPE.IMPORT,
    })
  }

  if (!request.isMultipart()) {
    return reply.getHttpError(BAD_REQUEST_ERROR_STATUS_CODE, 'Request is not multipart')
  }

  const data = await request.file()
  if (!data) {
    return reply.getHttpError(BAD_REQUEST_ERROR_STATUS_CODE, 'Missing file')
  }
  const { file, mimetype, fields } = data
  const parsingOptions = Object.fromEntries(Object.values(fields)
    .filter(field => field.type === 'field')
    .map(({ fieldname, value }) => [fieldname, value]))

  const {
    log,
    crudContext,
    routeOptions: { config: { itemValidator, validateImportOptions } },
  } = request
  const isValid = validateImportOptions(parsingOptions)
  if (!isValid) {
    return reply.getHttpError(BAD_REQUEST_ERROR_STATUS_CODE, `Invalid options`)
  }

  const bodyParser = getFileMimeParser(mimetype, parsingOptions)
  if (!bodyParser) {
    return reply.getHttpError(UNSUPPORTED_MIME_TYPE_STATUS_CODE, `Unsupported file type ${mimetype}`)
  }

  const { crudService, queryParser } = this

  let documentIndex = 0
  const parseDocument = through2.obj((chunk, _enc, callback) => {
    try {
      itemValidator(chunk)
      if (itemValidator.errors) { throw itemValidator.errors }
      queryParser.parseAndCastBody(chunk)
    } catch (error) {
      return callback(error, chunk)
    }
    documentIndex += 1
    return callback(null, chunk)
  })

  // POST
  let returnCode = 201
  let processBatch = async(batch) => crudService.insertMany(crudContext, batch)

  // PATCH
  if (request.method === 'PATCH') {
    returnCode = 200
    processBatch = async(batch) => {
      return crudService.upsertMany(crudContext, batch)
    }
  }

  const batchConsumer = new BatchWritableStream({
    batchSize: 5000,
    highWaterMark: 1000,
    objectMode: true,
    processBatch,
  })

  try {
    await pipeline(
      file,
      bodyParser(),
      parseDocument,
      batchConsumer
    )
  } catch (error) {
    if (error.code === OPTIONS_INCOMPATIBILITY_ERROR_CODE) {
      log.debug('stream error')
      return reply.getHttpError(BAD_REQUEST_ERROR_STATUS_CODE, error.message)
    }

    if (error.code === UNIQUE_INDEX_MONGO_ERROR_CODE) {
      log.debug('unique index violation')
      return reply.getHttpError(UNIQUE_INDEX_ERROR_STATUS_CODE, error.message)
    }

    if (Array.isArray(error)) {
      log.debug('error parsing input file')
      const { message, instancePath } = error?.[0] ?? {}
      const errorDetails = instancePath ? `, ${instancePath}` : ''
      const errorMessage = `(index: ${documentIndex}${errorDetails}) ${message ?? 'error in parsing record'}`
      return reply.getHttpError(BAD_REQUEST_ERROR_STATUS_CODE, errorMessage)
    }

    return reply.getHttpError(INTERNAL_SERVER_ERROR_STATUS_CODE, error.message || 'something went wrong')
  }

  return reply.code(returnCode).send({ message: 'File uploaded successfully' })
}

// eslint-disable-next-line max-statements
async function handleGetListLookup(request, reply) {
  if (this.customMetrics) {
    this.customMetrics.collectionInvocation.inc({
      collection_name: this.modelName,
      type: PROMETHEUS_OP_TYPE.FETCH,
    })
  }

  const {
    query,
    headers,
    crudContext,
    log,
    routeOptions: { config: { replyType, streamValidator } },
  } = request

  const {
    [QUERY]: clientQueryString,
    [PROJECTION]: clientProjectionString = '',
    [SORT]: sortQuery,
    [LIMIT]: limit,
    [SKIP]: skip,
    [STATE]: state,
    ...otherParams
  } = query
  const { acl_rows, acl_read_columns } = headers

  let projection = resolveProjection(
    clientProjectionString,
    acl_read_columns,
    this.allFieldNames,
    '',
    log
  )

  projection = this.lookupProjection.filter(proj => projection.includes(Object.keys(proj)[0]))
  if (projection.length === 0) {
    reply.getHttpError(BAD_REQUEST_ERROR_STATUS_CODE, 'No allowed colums')
  }

  const LookupProjectionFieldsToOmit = this.lookupProjection.filter(field => Object.values(field).shift() === 0)
  projection.push(...LookupProjectionFieldsToOmit)

  const isTextSearchQuery = query._q && this.queryParser.isTextSearchQuery(JSON.parse(query._q))
  const mongoQuery = resolveMongoQuery(this.queryParser, clientQueryString, acl_rows, otherParams, isTextSearchQuery)
  let sort
  if (sortQuery) {
    sort = Object.fromEntries(sortQuery.toString().split(',')
      .map((param) => (param[0] === '-' ? [param.substr(1), -1] : [param, 1])))
  }

  const stateArr = state?.split(',')
  const contentType = replyType()
  const responseStringifiers = getFileMimeStringifiers(contentType)
  if (!responseStringifiers) {
    return reply.getHttpError(UNSUPPORTED_MIME_TYPE_STATUS_CODE, `Unsupported file type ${contentType}`)
  }

  reply.raw.setHeader('Content-Type', contentType)

  try {
    return await pipeline(
      this.crudService
        .aggregate(crudContext, mongoQuery, projection, sort, skip, limit, stateArr, isTextSearchQuery)
        .stream(),
      this.castResultsAsStream(),
      streamValidator(),
      ...responseStringifiers({ fields: this.allFieldNames }),
      reply.raw
    )
  } catch (error) {
    request.log.error({ error }, 'Error during findAll lookup stream')
    request.log.debug({ error: { ...error, message: error.message } }, 'Error during findAll lookup stream with message')
    if (error.code === OPTIONS_INCOMPATIBILITY_ERROR_CODE) {
      request.log.info(BAD_REQUEST_ERROR_STATUS_CODE)
    }
  }
}

async function handleGetList(request, reply) {
  if (this.customMetrics) {
    this.customMetrics.collectionInvocation.inc({
      collection_name: this.modelName,
      type: PROMETHEUS_OP_TYPE.FETCH,
    })
  }

  const {
    query,
    headers,
    crudContext,
    log,
    routeOptions: { config: { replyType, streamValidator } },
  } = request
  const {
    [QUERY]: clientQueryString,
    [PROJECTION]: clientProjectionString = '',
    [RAW_PROJECTION]: clientRawProjectionString = '',
    [SORT]: sortQuery,
    [LIMIT]: limit,
    [SKIP]: skip,
    [STATE]: state,
    ...otherParams
  } = query
  const { acl_rows, acl_read_columns, accept } = headers
  const contentType = replyType(accept)

  const responseStringifiers = getFileMimeStringifiers(contentType, {})
  if (!responseStringifiers) {
    return reply.getHttpError(NOT_ACCEPTABLE, `unsupported file type ${contentType}`)
  }

  const projection = resolveProjection(
    clientProjectionString,
    acl_read_columns,
    this.allFieldNames,
    clientRawProjectionString,
    log
  )

  const isTextSearchQuery = query._q && this.queryParser.isTextSearchQuery(JSON.parse(query._q))
  const mongoQuery = resolveMongoQuery(this.queryParser, clientQueryString, acl_rows, otherParams, isTextSearchQuery)

  let sort
  if (sortQuery) {
    sort = Object.fromEntries(sortQuery.toString().split(',')
      .map((param) => (param[0] === '-' ? [param.substr(1), -1] : [param, 1])))
  }

  const stateArr = state.split(',')

  reply.raw.setHeader('Content-Type', contentType)

  try {
    await pipeline(
      this.crudService
        .findAll(crudContext, mongoQuery, projection, sort, skip, limit, stateArr, isTextSearchQuery)
        .stream(),
      this.castResultsAsStream(),
      streamValidator(),
      ...responseStringifiers({ fields: this.allFieldNames }),
      reply.raw
    )
  } catch (error) {
    request.log.error({ error }, 'Error during findAll stream')
    request.log.debug({ error: { ...error, message: error.message } }, 'Error during findAll stream with message')
    if (error.code === OPTIONS_INCOMPATIBILITY_ERROR_CODE) {
      request.log.info(BAD_REQUEST_ERROR_STATUS_CODE)
    }
  }
}

async function handleGetId(request, reply) {
  if (this.customMetrics) {
    this.customMetrics.collectionInvocation.inc({
      collection_name: this.modelName,
      type: PROMETHEUS_OP_TYPE.FETCH,
    })
  }

  const {
    crudContext,
    log,
    routeOptions: { config: { itemValidator } },
  } = request
  const docId = request.params.id
  const { acl_rows, acl_read_columns } = request.headers

  const {
    [QUERY]: clientQueryString,
    [PROJECTION]: clientProjectionString = '',
    [RAW_PROJECTION]: clientRawProjectionString = '',
    [STATE]: state,
    ...otherParams
  } = request.query

  const projection = resolveProjection(
    clientProjectionString,
    acl_read_columns,
    this.allFieldNames,
    clientRawProjectionString,
    log
  )
  const filter = resolveMongoQuery(
    this.queryParser,
    clientQueryString,
    acl_rows,
    otherParams,
    false
  )
  const _id = this.castCollectionId(docId)

  const stateArr = state.split(',')
  const doc = await this.crudService.findById(crudContext, _id, filter, projection, stateArr)
  if (!doc) {
    return reply.notFound()
  }

  const response = this.castItem(doc)
  itemValidator(response)
  return response
}

async function handleInsertOne(request, reply) {
  if (this.customMetrics) {
    this.customMetrics.collectionInvocation.inc({
      collection_name: this.modelName,
      type: PROMETHEUS_OP_TYPE.INSERT_OR_UPDATE,
    })
  }

  const { body: doc, crudContext } = request

  this.queryParser.parseAndCastBody(doc)

  try {
    const insertedDoc = await this.crudService.insertOne(crudContext, doc)
    return mapToObjectWithOnlyId(insertedDoc)
  } catch (error) {
    if (error.code === UNIQUE_INDEX_MONGO_ERROR_CODE) {
      request.log.error('unique index violation')
      return reply.getHttpError(UNIQUE_INDEX_ERROR_STATUS_CODE, error.message)
    }
    throw error
  }
}

async function handleValidate() {
  return { result: 'ok' }
}

async function handleDeleteId(request, reply) {
  if (this.customMetrics) {
    this.customMetrics.collectionInvocation.inc({
      collection_name: this.modelName,
      type: PROMETHEUS_OP_TYPE.DELETE,
    })
  }

  const { query, headers, params, crudContext } = request

  const docId = params.id
  const _id = this.castCollectionId(docId)

  const {
    [QUERY]: clientQueryString,
    [STATE]: state,
    ...otherParams
  } = query
  const { acl_rows } = headers

  const filter = resolveMongoQuery(this.queryParser, clientQueryString, acl_rows, otherParams, false)

  const stateArr = state.split(',')
  const doc = await this.crudService.deleteById(crudContext, _id, filter, stateArr)

  if (!doc) {
    return reply.notFound()
  }

  // the document should not be returned:
  // we don't know which projection the user is able to see
  reply.code(204)
}

async function handleDeleteList(request) {
  if (this.customMetrics) {
    this.customMetrics.collectionInvocation.inc({
      collection_name: this.modelName,
      type: PROMETHEUS_OP_TYPE.DELETE,
    })
  }

  const { query, headers, crudContext } = request

  const {
    [QUERY]: clientQueryString,
    [STATE]: state,
    ...otherParams
  } = query
  const { acl_rows } = headers

  const filter = resolveMongoQuery(this.queryParser, clientQueryString, acl_rows, otherParams, false)

  const stateArr = state.split(',')
  return this.crudService.deleteAll(crudContext, filter, stateArr)
}

async function handleCount(request) {
  if (this.customMetrics) {
    this.customMetrics.collectionInvocation.inc({
      collection_name: this.modelName,
      type: PROMETHEUS_OP_TYPE.FETCH,
    })
  }

  const { query, headers, crudContext } = request
  const {
    [QUERY]: clientQueryString,
    [STATE]: state,
    [USE_ESTIMATE]: useEstimate,
    ...otherParams
  } = query

  const { acl_rows } = headers

  if (useEstimate) {
    return this.crudService.estimatedDocumentCount(crudContext)
  }

  const mongoQuery = resolveMongoQuery(this.queryParser, clientQueryString, acl_rows, otherParams, false)

  const stateArr = state.split(',')
  return this.crudService.count(crudContext, mongoQuery, stateArr)
}

async function handlePatchId(request, reply) {
  if (this.customMetrics) {
    this.customMetrics.collectionInvocation.inc({
      collection_name: this.modelName,
      type: PROMETHEUS_OP_TYPE.INSERT_OR_UPDATE,
    })
  }

  const {
    query,
    headers,
    params,
    crudContext,
    log,
    routeOptions: { config: { itemValidator } },
  } = request

  const {
    [QUERY]: clientQueryString,
    [STATE]: state,
    ...otherParams
  } = query
  const {
    acl_rows,
    acl_write_columns: aclWriteColumns,
    acl_read_columns: aclColumns = '',
  } = headers

  const commands = request.body

  const editableFields = getEditableFields(aclWriteColumns, this.allFieldNames)

  const mongoQuery = resolveMongoQuery(this.queryParser, clientQueryString, acl_rows, otherParams, false)

  this.queryParser.parseAndCastCommands(commands, editableFields)
  const projection = resolveProjection('', aclColumns, this.allFieldNames, '', log)

  const docId = params.id
  const _id = this.castCollectionId(docId)

  const stateArr = state.split(',')
  const doc = await this.crudService.patchById(crudContext, _id, commands, mongoQuery, projection, stateArr)

  if (!doc) {
    return reply.notFound()
  }

  const response = this.castItem(doc)
  itemValidator(response)
  return response
}

async function handlePatchMany(request) {
  if (this.customMetrics) {
    this.customMetrics.collectionInvocation.inc({
      collection_name: this.modelName,
      type: PROMETHEUS_OP_TYPE.INSERT_OR_UPDATE,
    })
  }

  const { query, headers, crudContext } = request
  const {
    [QUERY]: clientQueryString,
    [STATE]: state,
    ...otherParams
  } = query
  const {
    acl_rows,
    acl_write_columns: aclWriteColumns,
  } = headers

  const commands = request.body
  const editableFields = getEditableFields(aclWriteColumns, this.allFieldNames)
  const mongoQuery = resolveMongoQuery(this.queryParser, clientQueryString, acl_rows, otherParams, false)
  this.queryParser.parseAndCastCommands(commands, editableFields)

  const stateArr = state.split(',')
  const nModified = await this.crudService.patchMany(crudContext, commands, mongoQuery, stateArr)

  return nModified
}

async function handleUpsertOne(request) {
  if (this.customMetrics) {
    this.customMetrics.collectionInvocation.inc({
      collection_name: this.modelName,
      type: PROMETHEUS_OP_TYPE.INSERT_OR_UPDATE,
    })
  }

  const {
    query,
    headers,
    crudContext,
    log,
    routeOptions: { config: { itemValidator } },
  } = request
  const {
    [QUERY]: clientQueryString,
    [STATE]: state,
    ...otherParams
  } = query
  const {
    acl_rows,
    acl_write_columns: aclWriteColumns,
    acl_read_columns: aclColumns = '',
  } = headers

  const commands = request.body

  const editableFields = getEditableFields(aclWriteColumns, this.allFieldNames)

  const mongoQuery = resolveMongoQuery(this.queryParser, clientQueryString, acl_rows, otherParams, false)

  this.queryParser.parseAndCastCommands(commands, editableFields)
  const projection = resolveProjection('', aclColumns, this.allFieldNames, '', log)

  const stateArr = state.split(',')
  const doc = await this.crudService.upsertOne(crudContext, commands, mongoQuery, projection, stateArr)

  const response = this.castItem(doc)

  itemValidator(response)
  return response
}

async function handlePatchBulk(request) {
  if (this.customMetrics) {
    this.customMetrics.collectionInvocation.inc({
      collection_name: this.modelName,
      type: PROMETHEUS_OP_TYPE.INSERT_OR_UPDATE,
    })
  }

  const { body: filterUpdateCommands, crudContext, headers } = request

  const {
    acl_rows,
    acl_write_columns: aclWriteColumns,
  } = headers

  const parsedAndCastedCommands = new Array(filterUpdateCommands.length)
  for (let i = 0; i < filterUpdateCommands.length; i++) {
    const { filter, update } = filterUpdateCommands[i]
    const {
      _id,
      [QUERY]: clientQueryString,
      [STATE]: state,
      ...otherParams
    } = filter

    const commands = update

    const editableFields = getEditableFields(aclWriteColumns, this.allFieldNames)

    const mongoQuery = resolveMongoQuery(this.queryParser, clientQueryString, acl_rows, otherParams, false)

    this.queryParser.parseAndCastCommands(commands, editableFields)

    parsedAndCastedCommands[i] = {
      commands,
      state: state.split(','),
      query: mongoQuery,
    }
    if (_id) {
      parsedAndCastedCommands[i].query._id = this.castCollectionId(_id)
    }
  }

  const nModified = await this.crudService.patchBulk(crudContext, parsedAndCastedCommands)
  return nModified
}

async function handleInsertMany(request, reply) {
  if (this.customMetrics) {
    this.customMetrics.collectionInvocation.inc({
      collection_name: this.modelName,
      type: PROMETHEUS_OP_TYPE.INSERT_OR_UPDATE,
    })
  }

  const { body: docs, crudContext } = request

  docs.forEach(this.queryParser.parseAndCastBody)

  try {
    const insertedDocs = await this.crudService.insertMany(crudContext, docs)
    return insertedDocs.map(mapToObjectWithOnlyId)
  } catch (error) {
    if (error.code === UNIQUE_INDEX_MONGO_ERROR_CODE) {
      request.log.error('unique index violation')
      return reply.getHttpError(UNIQUE_INDEX_ERROR_STATUS_CODE, error.message)
    }
    throw error
  }
}

async function handleChangeStateById(request, reply) {
  if (this.customMetrics) {
    this.customMetrics.collectionInvocation.inc({
      collection_name: this.modelName,
      type: PROMETHEUS_OP_TYPE.CHANGE_STATE,
    })
  }

  const { body, crudContext, headers, query } = request
  const {
    [QUERY]: clientQueryString,
    ...otherParams
  } = query

  const { acl_rows } = headers
  const mongoQuery = resolveMongoQuery(this.queryParser, clientQueryString, acl_rows, otherParams, false)

  const docId = request.params.id
  const _id = this.castCollectionId(docId)

  const doc = await this.crudService.changeStateById(crudContext, _id, body.stateTo, mongoQuery)

  if (!doc) {
    return reply.notFound()
  }

  reply.code(204)
}

async function handleChangeStateMany(request) {
  if (this.customMetrics) {
    this.customMetrics.collectionInvocation.inc({
      collection_name: this.modelName,
      type: PROMETHEUS_OP_TYPE.CHANGE_STATE,
    })
  }

  const { body: filterUpdateCommands, crudContext, headers } = request

  const {
    acl_rows,
  } = headers

  const parsedAndCastedCommands = new Array(filterUpdateCommands.length)
  for (let i = 0; i < filterUpdateCommands.length; i++) {
    const {
      filter,
      stateTo,
    } = filterUpdateCommands[i]

    const mongoQuery = resolveMongoQuery(this.queryParser, null, acl_rows, filter, false)

    parsedAndCastedCommands[i] = {
      query: mongoQuery,
      stateTo,
    }
  }

  return this.crudService.changeStateMany(crudContext, parsedAndCastedCommands)
}

async function injectContextInRequest(request) {
  const userIdHeader = request.headers[this.userIdHeaderKey]
  const isUserHeaderInvalid = INVALID_USERID.includes(userIdHeader)

  let userId = 'public'

  if (userIdHeader && !isUserHeaderInvalid) {
    userId = userIdHeader
  }

  request.crudContext = {
    log: request.log,
    userId,
    now: new Date(),
  }
}

async function parseEncodedJsonQueryParams(logger, request) {
  if (request.headers.json_query_params_encoding) {
    logger.warn('You\'re using the json_query_params_encoding header but it\'s deprecated and its support is going to be dropped in the next major release. Use json-query-params-encoding instead.')
  }

  // TODO remove request.headers.json_query_params_encoding fallback in v7.0.0
  const jsonQueryParamsEncoding = request.headers['json-query-params-encoding'] || request.headers.json_query_params_encoding
  switch (jsonQueryParamsEncoding) {
  case 'base64': {
    const queryJsonFields = [QUERY, RAW_PROJECTION]
    for (const field of queryJsonFields) {
      if (request.query[field]) {
        request.query[field] = Buffer.from(request.query[field], jsonQueryParamsEncoding).toString()
      }
    }
    break
  }
  default: break
  }
}

async function notFoundHandler(request, reply) {
  reply
    .code(404)
    .send({
      error: 'not found',
    })
}

async function customErrorHandler(error, request, reply) {
  if (error.statusCode === 404) {
    return notFoundHandler(request, reply)
  }

  if (error.validation?.[0]?.message === 'must NOT have additional properties') {
    reply.code(error.statusCode)
    throw new Error(`${error.message}. Property "${error.validation[0].params.additionalProperty}" is not defined in validation schema`)
  }

  throw error
}

function resolveMongoQuery(
  queryParser,
  clientQueryString,
  rawAclRows,
  otherParams,
  textQuery
) {
  const mongoQuery = {
    $and: [],
  }
  if (clientQueryString) {
    const clientQuery = JSON.parse(clientQueryString)
    mongoQuery.$and.push(clientQuery)
  }
  if (otherParams) {
    for (const key of Object.keys(otherParams)) {
      const value = otherParams[key]
      mongoQuery.$and.push({ [key]: value })
    }
  }

  if (rawAclRows) {
    const aclRows = JSON.parse(rawAclRows)
    if (rawAclRows[0] === '[') {
      mongoQuery.$and.push({ $and: aclRows })
    } else {
      mongoQuery.$and.push(aclRows)
    }
  }

  if (textQuery) {
    queryParser.parseAndCastTextSearchQuery(mongoQuery)
  } else {
    queryParser.parseAndCast(mongoQuery)
  }

  if (mongoQuery.$and && !mongoQuery.$and.length) {
    return { }
  }

  return mongoQuery
}

function resolveProjection(clientProjectionString, aclColumns, allFieldNames, rawProjection, log) {
  log.debug('Resolving projections')
  const acls = splitACLs(aclColumns)

  if (clientProjectionString && rawProjection) {
    log.error('Use of both _p and _rawp is not permitted')
    throw new BadRequestError(
      'Use of both _rawp and _p parameter is not allowed')
  }

  if (!clientProjectionString && !rawProjection) {
    return removeAclColumns(allFieldNames, acls)
  } else if (rawProjection) {
    return resolveRawProjectionString(rawProjection, acls, allFieldNames, log)
  } else if (clientProjectionString) {
    return resolveClientProjectionString(clientProjectionString, acls)
  }
}

function resolveClientProjectionString(clientProjectionString, _acls) {
  const clientProjection = getClientProjection(clientProjectionString)
  return removeAclColumns(clientProjection, _acls)
}

function resolveRawProjectionString(rawProjection, _acls, allFieldNames, log) {
  try {
    checkAllowedOperators(
      rawProjection,
      rawProjectionDictionary,
      _acls.length > 0 ? _acls : allFieldNames, log)

    const rawProjectionObject = resolveRawProjection(rawProjection)
    const projection = removeAclColumnsFromRawProjection(rawProjectionObject, _acls)

    return !lisEmpty(projection) ? [projection] : []
  } catch (errorMessage) {
    log.error(errorMessage.message)
    throw new BadRequestError(errorMessage.message)
  }
}

function splitACLs(acls) {
  if (acls) { return acls.split(',') }
  return []
}

function removeAclColumns(fieldsInProjection, aclColumns) {
  if (aclColumns.length > 0) {
    return fieldsInProjection.filter(field => {
      return aclColumns.indexOf(field) > -1
    })
  }

  return fieldsInProjection
}

function removeAclColumnsFromRawProjection(rawProjectionObject, aclColumns) {
  const isRawProjectionOverridingACLs = checkIfRawProjectionOverridesAcls(rawProjectionObject, aclColumns)
  if (isRawProjectionOverridingACLs) {
    throw Error('_rawp exclusive projection is overriding at least one acl_read_column value')
  }

  const rawProjectionFields = Object.keys(rawProjectionObject)
  const filteredFields = removeAclColumns(rawProjectionFields, aclColumns)

  return filteredFields.reduce((acc, current) => {
    if (rawProjectionObject[current] === 0 || rawProjectionObject[current]) {
      acc[current] = rawProjectionObject[current]
    }
    return acc
  }, {})
}

function getClientProjection(clientProjectionString) {
  if (clientProjectionString) {
    return clientProjectionString.split(',')
  }
  return []
}

function resolveRawProjection(clientRawProjectionString) {
  if (clientRawProjectionString) {
    return JSON.parse(clientRawProjectionString)
  }
  return {}
}

function checkAllowedOperators(rawProjection, projectionDictionary, additionalFields, log) {
  if (!rawProjection) {
    log.debug('No raw projection found: checkAllowedOperators returns true')
    return true
  }

  const { allowedOperators, notAllowedOperators } = projectionDictionary
  const allowedFields = [...allowedOperators]

  additionalFields.forEach(field => allowedFields.push(`$${field}`))

  log.debug({ allowedOperators: allowedFields }, 'Allowed operators for projection')
  log.debug({ notAllowedOperators }, 'Not allowed operators for projection')

  // to match both camelCase operators and snake mongo_systems variables
  const operatorsRegex = /\${1,2}[a-zA-Z_]+/g
  const matches = rawProjection.match(operatorsRegex)

  if (!matches) {
    log.debug('No operators found in raw projection: checkAllowedOperators returns true')
    return true
  }

  return !matches.some(match => {
    if (match.startsWith('$$')) {
      log.debug({ match }, 'Found $$ match in raw projection')
      if (notAllowedOperators.includes(match)) {
        throw Error(`Operator ${match} is not allowed in raw projection`)
      }

      return notAllowedOperators.includes(match)
    }

    if (!allowedFields.includes(match)) {
      throw Error(`Operator ${match} is not allowed in raw projection`)
    }

    return !allowedFields.includes(match)
  })
}

function checkIfRawProjectionOverridesAcls(rawProjection, acls) {
  return Object.keys(rawProjection).some(field =>
    acls.includes(field) && rawProjection[field] === 0
  )
}

function mapToObjectWithOnlyId(doc) {
  return { _id: doc._id.toString() }
}

const internalFields = [
  UPDATERID,
  UPDATEDAT,
  CREATORID,
  CREATEDAT,
  __STATE__,
]
function getEditableFields(aclWriteColumns, allFieldNames) {
  const editableFields = aclWriteColumns ? aclWriteColumns.split(',') : allFieldNames
  return editableFields.filter(ef => !internalFields.includes(ef))
}
<|MERGE_RESOLUTION|>--- conflicted
+++ resolved
@@ -42,15 +42,12 @@
   __STATE__,
   SCHEMA_CUSTOM_KEYWORDS,
   rawProjectionDictionary,
-<<<<<<< HEAD
+  USE_ESTIMATE,
   BAD_REQUEST_ERROR_STATUS_CODE,
   NOT_ACCEPTABLE,
   UNSUPPORTED_MIME_TYPE_STATUS_CODE,
   INTERNAL_SERVER_ERROR_STATUS_CODE,
   UNIQUE_INDEX_ERROR_STATUS_CODE,
-=======
-  USE_ESTIMATE,
->>>>>>> a596eac0
 } = require('./consts')
 
 const getAccept = require('./acceptHeaderParser')
