/*
 * Copyright 2023 Mia s.r.l.
 *
 * Licensed under the Apache License, Version 2.0 (the "License");
 * you may not use this file except in compliance with the License.
 * You may obtain a copy of the License at
 *
 *     http://www.apache.org/licenses/LICENSE-2.0
 *
 * Unless required by applicable law or agreed to in writing, software
 * distributed under the License is distributed on an "AS IS" BASIS,
 * WITHOUT WARRANTIES OR CONDITIONS OF ANY KIND, either express or implied.
 * See the License for the specific language governing permissions and
 * limitations under the License.
 */

'use strict'

const { MONGOID, UPDATERID, UPDATEDAT, CREATORID, CREATEDAT, __STATE__ } = require('./consts')

const miaConfigurationKeys = [
  'sensitivityDescription',
  'sensitivityValue',
  'castFunction',
  'primaryKey',
  'custom',
]

const oneToOnePropertyKeys = [
  'description',
  'nullable',
]

const mandatoryFields = [MONGOID, UPDATERID, UPDATEDAT, CREATORID, CREATEDAT, __STATE__]

function fieldsToSchema(fields) {
  const schema = {
    type: 'object',
    properties: fields.reduce((acc, field) => {
      if (mandatoryFields.includes(field.name)) { return acc }
      const jsonSchemaType = getJsonSchemaTypeFromCustomType(field.type)

      return {
        ...acc,
        [field.name]: {
          type: jsonSchemaType,
          ...getOneToOnePropreties(field),
          ...getMiaConfiguration(field),
          ...(field.type === 'Date' ? { format: 'date-time' } : {}),
          ...(jsonSchemaType === 'object' ? getObjectSchema(field) : {}),
          ...(jsonSchemaType === 'array' ? getArraySchema(field) : {}),
        },
      }
    }, {}),
  }

  return schema
}

function getOneToOnePropreties(field) {
  return Object.fromEntries(
    Object.entries(field).filter(([key]) =>
      oneToOnePropertyKeys.includes(key)
    )
  )
}

function getMiaConfiguration(field) {
  const miaConfigurationPropertiesInField = miaConfigurationKeys.reduce((acc, keyword) => {
    return keyword in field ? {
      ...acc,
      [keyword]: field[keyword],
    } : acc
  }, {})

  const customType = doesTypeNeedToBeInMiaConfiguration(field.type) ? {
    type: field.type,
  } : {}

  const miaConfiguration = {
    ...miaConfigurationPropertiesInField,
    ...customType,
  }

  return Object.keys(miaConfiguration).length > 0 ? {
    __mia_configuration: miaConfiguration,
  } : {}
}

function getArraySchema(field) {
  const type = getJsonSchemaTypeFromCustomType(field.items.type)

  if (type === 'object') {
    return {
      items: getObjectSchema(field.items),
    }
  }

  return {
    items: {
      type,
    },
  }
}

function getObjectSchema(field) {
  if ('schema' in field && field.schema) {
    return { ...field.schema, ...getMiaConfiguration(field), type: 'object' }
  }

  return {
    ...getMiaConfiguration(field),
    type: 'object',
  }
}


function getJsonSchemaTypeFromCustomType(customType) {
  switch (customType) {
  case 'RawObject':
  case 'GeoPoint':
    return 'object'
  case 'ObjectId':
    return 'string'
  case 'string':
  case 'Date':
    return 'string'
  case 'number':
    return 'number'
  case 'boolean':
    return 'boolean'
  case 'Array':
    return 'array'

  default:
    throw new Error('Unrecognized field type')
  }
}

function doesTypeNeedToBeInMiaConfiguration(customType) {
  switch (customType) {
  case 'GeoPoint':
  case 'ObjectId':
    return true

  default:
    return false
  }
}

<<<<<<< HEAD
const pointerSeparator = new RegExp('/+', 'g')
const miaConfigurations = new RegExp('(properties|schema|items|__mia_configuration)', 'g')
const startDot = new RegExp('^\\.')
const endDot = new RegExp('\\.$')


function pointerToPath(pointer) {
  return pointer
    .replace(miaConfigurations, '')
    .replace(pointerSeparator, '.')
    .replace(startDot, '')
    .replace(endDot, '')
}

=======
>>>>>>> 01e3e34c
module.exports = {
  fieldsToSchema,
}<|MERGE_RESOLUTION|>--- conflicted
+++ resolved
@@ -148,23 +148,6 @@
   }
 }
 
-<<<<<<< HEAD
-const pointerSeparator = new RegExp('/+', 'g')
-const miaConfigurations = new RegExp('(properties|schema|items|__mia_configuration)', 'g')
-const startDot = new RegExp('^\\.')
-const endDot = new RegExp('\\.$')
-
-
-function pointerToPath(pointer) {
-  return pointer
-    .replace(miaConfigurations, '')
-    .replace(pointerSeparator, '.')
-    .replace(startDot, '')
-    .replace(endDot, '')
-}
-
-=======
->>>>>>> 01e3e34c
 module.exports = {
   fieldsToSchema,
 }