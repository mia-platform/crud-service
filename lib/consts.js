--- conflicted
+++ resolved
@@ -126,18 +126,10 @@
     $toString: 'string',
   },
 
-<<<<<<< HEAD
-  BAD_REQUEST_ERROR_STATUS_CODE: 400,
-  NOT_ACCEPTABLE: 406,
-  UNSUPPORTED_MIME_TYPE_STATUS_CODE: 415,
-  INTERNAL_SERVER_ERROR_STATUS_CODE: 500,
-  UNIQUE_INDEX_ERROR_STATUS_CODE: 422,
-=======
   // HTTP response status codes
   BAD_REQUEST_ERROR_STATUS_CODE: 400,
   NOT_ACCEPTABLE: 406,
   UNIQUE_INDEX_ERROR_STATUS_CODE: 409,
   UNSUPPORTED_MIME_TYPE_STATUS_CODE: 415,
   INTERNAL_SERVER_ERROR_STATUS_CODE: 500,
->>>>>>> be3a96bc
 })