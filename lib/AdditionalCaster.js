--- conflicted
+++ resolved
@@ -44,12 +44,6 @@
     })
       .map(getPathFromPointer)
 
-<<<<<<< HEAD
-    const pathsToObjectIds = JSONPath({
-      json: this._collectionSchema.properties,
-      resultType: 'pointer',
-      path: '$..[?(@.__mia_configuration && @.__mia_configuration.type === "ObjectId")]',
-=======
     const pathToDates = JSONPath({
       json: response,
       path: '$..[?(Object.prototype.toString.call(@) === "[object Date]")]',
@@ -61,7 +55,6 @@
       json: this._collectionSchema.properties,
       resultType: 'pointer',
       path: '$..[?(@.type === "ObjectId")]',
->>>>>>> abe99e12
     })
       .map(getPathFromPointer)
 
@@ -92,8 +85,6 @@
       }
     }
 
-<<<<<<< HEAD
-=======
     for (const path of pathToDates) {
       const value = lget(response, path)
       if (value) {
@@ -101,7 +92,6 @@
       }
     }
 
->>>>>>> abe99e12
     return response
   }
 }
