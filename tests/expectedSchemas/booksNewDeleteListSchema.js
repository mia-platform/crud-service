/*
 * Copyright 2023 Mia s.r.l.
 *
 * Licensed under the Apache License, Version 2.0 (the "License");
 * you may not use this file except in compliance with the License.
 * You may obtain a copy of the License at
 *
 *     http://www.apache.org/licenses/LICENSE-2.0
 *
 * Unless required by applicable law or agreed to in writing, software
 * distributed under the License is distributed on an "AS IS" BASIS,
 * WITHOUT WARRANTIES OR CONDITIONS OF ANY KIND, either express or implied.
 * See the License for the specific language governing permissions and
 * limitations under the License.
 */

'use strict'

module.exports = {
  'summary': 'Delete multiple items from the books collection.',
  'tags': [
<<<<<<< HEAD
    'Books Endpoint',
    'Library',
=======
    'books endpoint',
    'example',
    'tags',
>>>>>>> 86620343
  ],
  'querystring': {
    'operationId': 'books__MIA__deleteList__MIA__querystring',
    'type': 'object',
    'properties': {
      'creatorId': {
        'type': 'string',
        'description': 'User id that has created this object',
      },
      'createdAt': {
        'type': 'string',
        'example': '1997-04-24T07:00:00.000Z',
        'anyOf': [
          {
            'format': 'date-time',
          },
          {
            'format': 'date',
          },
          {
            'format': 'time',
          },
        ],
      },
      'updaterId': {
        'type': 'string',
        'description': 'User id that has requested the last change successfully',
      },
      'updatedAt': {
        'type': 'string',
        'example': '1997-04-24T07:00:00.000Z',
        'anyOf': [
          {
            'format': 'date-time',
          },
          {
            'format': 'date',
          },
          {
            'format': 'time',
          },
        ],
      },
      'name': {
        'type': 'string',
        'description': 'The name of the book',
        'nullable': true,
      },
      'isbn': {
        'type': 'string',
        'description': 'The isbn code',
      },
      'price': {
        'type': 'number',
        'description': 'The price of the book',
      },
      'author': {
        'type': 'string',
        'description': 'The author of the book',
      },
      'authorAddressId': {
        'type': 'string',
        'description': 'The address of the author',
        'pattern': '^[a-fA-F\\d]{24}$',
        'example': '000000000000000000000000',
      },
      'isPromoted': {
        'type': 'boolean',
        'description': "If it's in promotion",
      },
      'publishDate': {
        'type': 'string',
        'example': '1997-04-24T07:00:00.000Z',
        'description': 'The date it was published',
        'nullable': true,
        'anyOf': [
          {
            'format': 'date-time',
          },
          {
            'format': 'date',
          },
          {
            'format': 'time',
          },
        ],
      },
      'tags': {
        'type': [
          'array',
          'string',
        ],
        'anyOf': [
          {
            'type': 'array',
            'items': {
              'type': 'string',
            },
          },
          {
            'type': 'string',
          },
        ],
        'description': 'Tags',
      },
      'tagIds': {
        'type': [
          'array',
          'number',
        ],
        'anyOf': [
          {
            'type': 'array',
            'items': {
              'type': 'number',
            },
          },
          {
            'type': 'number',
          },
        ],
        'description': 'Tag identification numbers',
      },
      'attachments': {
        'type': [
          'array',
          'object',
          'null',
        ],
        'anyOf': [
          {
            'type': 'array',
            'items': {
              'type': 'object',
              'additionalProperties': false,
              'properties': {
                'name': {
                  'type': 'string',
                },
                'detail': {
                  'type': 'object',
                  'properties': {
                    'size': {
                      'type': 'number',
                    },
                  },
                },
                'neastedArr': {
                  'type': 'array',
                  'items': {
                    'type': 'number',
                  },
                },
                'additionalInfo': {
                  'type': 'object',
                  'additionalProperties': true,
                },
                'other': {
                  'type': 'string',
                },
                'size': {
                  'type': 'number',
                },
                'stuff': {
                  'type': 'number',
                },
                'more': {
                  'type': 'array',
                  'items': {
                    'type': 'string',
                  },
                },
              },
              'required': [
                'name',
              ],
              'nullable': true,
            },
            'nullable': true,
          },
          {
            'type': 'object',
            'additionalProperties': false,
            'properties': {
              'name': {
                'type': 'string',
              },
              'detail': {
                'type': 'object',
                'properties': {
                  'size': {
                    'type': 'number',
                  },
                },
              },
              'neastedArr': {
                'type': 'array',
                'items': {
                  'type': 'number',
                },
              },
              'additionalInfo': {
                'type': 'object',
                'additionalProperties': true,
              },
              'other': {
                'type': 'string',
              },
              'size': {
                'type': 'number',
              },
              'stuff': {
                'type': 'number',
              },
              'more': {
                'type': 'array',
                'items': {
                  'type': 'string',
                },
              },
            },
            'required': [
              'name',
            ],
            'nullable': true,
          },
        ],
        'nullable': true,
      },
      'editionsDates': {
        'type': [
          'array',
          'object',
          'null',
        ],
        'anyOf': [
          {
            'type': 'array',
            'items': {
              'type': 'object',
              'additionalProperties': true,
              'nullable': true,
            },
            'nullable': true,
          },
          {
            'type': 'object',
            'additionalProperties': true,
            'nullable': true,
          },
        ],
        'nullable': true,
      },
      '_q': {
        'type': 'string',
        'description': 'Additional query part to forward to MongoDB',
      },
      '_st': {
        'type': 'string',
        'pattern': '(PUBLIC|DRAFT|TRASH|DELETED)(,(PUBLIC|DRAFT|TRASH|DELETED))*',
        'default': 'PUBLIC',
        'description': 'Filter by \\_\\_STATE__, multiple states can be specified in OR by providing a comma separated list',
      },
      '_rawp': {
        'type': 'string',
        'description': 'Additional raw stringified projection for MongoDB',
      },
      'signature.name': {
        'type': 'string',
      },
      'metadata.somethingString': {
        'type': 'string',
      },
      'metadata.somethingNumber': {
        'type': 'number',
      },
      'metadata.somethingObject.childNumber': {
        'type': 'number',
      },
      'metadata.somethingArrayOfNumbers': {
        'type': 'number',
      },
    },
    'patternProperties': {
      'metadata\\.somethingArrayObject\\.\\d+\\..+$': true,
      'metadata\\.somethingArrayObject\\.\\d+\\.arrayItemObjectChildNumber$': {
        'type': 'number',
      },
      'metadata\\.somethingArrayObject\\.\\d+\\.anotherNumber$': {
        'type': 'number',
      },
      'metadata\\.somethingObject\\..+$': true,
      'metadata\\.somethingArrayOfNumbers\\.\\d+$': {
        'type': 'number',
      },
      'metadata\\.exampleArrayOfArray\\.\\d+$': {
        'type': 'string',
      },
      'metadata\\.exampleArrayOfArray\\.\\d+\\.\\d+$': {
        'type': 'string',
      },
      'attachments\\.\\d+\\.name$': {
        'type': 'string',
      },
      'attachments\\.\\d+\\.detail\\.size$': {
        'type': 'number',
      },
      'attachments\\.\\d+\\.neastedArr$': {
        'type': 'number',
      },
      'attachments\\.\\d+\\.neastedArr\\.\\d+$': {
        'type': 'number',
      },
      'attachments\\.\\d+\\.additionalInfo\\..+$': true,
      'attachments\\.\\d+\\.other$': {
        'type': 'string',
      },
      'attachments\\.\\d+\\.size$': {
        'type': 'number',
      },
      'attachments\\.\\d+\\.stuff$': {
        'type': 'number',
      },
      'attachments\\.\\d+\\.more$': {
        'type': 'string',
      },
      'attachments\\.\\d+\\.more\\.\\d+$': {
        'type': 'string',
      },
    },
    'additionalProperties': false,
  },
}<|MERGE_RESOLUTION|>--- conflicted
+++ resolved
@@ -19,14 +19,8 @@
 module.exports = {
   'summary': 'Delete multiple items from the books collection.',
   'tags': [
-<<<<<<< HEAD
-    'Books Endpoint',
+    'books endpoint',
     'Library',
-=======
-    'books endpoint',
-    'example',
-    'tags',
->>>>>>> 86620343
   ],
   'querystring': {
     'operationId': 'books__MIA__deleteList__MIA__querystring',
