--- conflicted
+++ resolved
@@ -19,14 +19,8 @@
 module.exports = {
   'summary': 'Delete an item with specific ID from the books collection.',
   'tags': [
-<<<<<<< HEAD
-    'Books Endpoint',
+    'books endpoint',
     'Library',
-=======
-    'books endpoint',
-    'example',
-    'tags',
->>>>>>> 86620343
   ],
   'params': {
     'type': 'object',
