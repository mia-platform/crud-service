--- conflicted
+++ resolved
@@ -19,14 +19,8 @@
 module.exports = {
   'summary': 'Update multiple items of books, each one with its own modifications',
   'tags': [
-<<<<<<< HEAD
-    'Books Endpoint',
+    'books endpoint',
     'Library',
-=======
-    'books endpoint',
-    'example',
-    'tags',
->>>>>>> 86620343
   ],
   'body': {
     'operationId': 'books__MIA__patchBulk__MIA__body',
