/*
 * Copyright 2023 Mia s.r.l.
 *
 * Licensed under the Apache License, Version 2.0 (the "License");
 * you may not use this file except in compliance with the License.
 * You may obtain a copy of the License at
 *
 *     http://www.apache.org/licenses/LICENSE-2.0
 *
 * Unless required by applicable law or agreed to in writing, software
 * distributed under the License is distributed on an "AS IS" BASIS,
 * WITHOUT WARRANTIES OR CONDITIONS OF ANY KIND, either express or implied.
 * See the License for the specific language governing permissions and
 * limitations under the License.
 */

'use strict'

module.exports = {
  'summary': 'Update an item in the books collection. If the item is not in the collection, it will be inserted.',
  'tags': [
<<<<<<< HEAD
    'Books Endpoint',
    'Library',
=======
    'books endpoint',
    'example',
    'tags',
>>>>>>> 86620343
  ],
  'querystring': {
    'operationId': 'books__MIA__upsertOne__MIA__querystring',
    'type': 'object',
    'properties': {
      'creatorId': {
        'type': 'string',
        'description': 'User id that has created this object',
      },
      'createdAt': {
        'type': 'string',
        'example': '1997-04-24T07:00:00.000Z',
        'pattern': '^\\d{4}-\\d{2}-\\d{2}(T\\d{2}:\\d{2}:\\d{2}(\\.\\d{1,3})?(Z|[+-]\\d{2}:\\d{2}))?$',
      },
      'updaterId': {
        'type': 'string',
        'description': 'User id that has requested the last change successfully',
      },
      'updatedAt': {
        'type': 'string',
        'example': '1997-04-24T07:00:00.000Z',
        'pattern': '^\\d{4}-\\d{2}-\\d{2}(T\\d{2}:\\d{2}:\\d{2}(\\.\\d{1,3})?(Z|[+-]\\d{2}:\\d{2}))?$',
      },
      'name': {
        'type': 'string',
        'description': 'The name of the book',
        'nullable': true,
      },
      'isbn': {
        'type': 'string',
        'description': 'The isbn code',
      },
      'price': {
        'type': 'number',
        'description': 'The price of the book',
      },
      'author': {
        'type': 'string',
        'description': 'The author of the book',
      },
      'authorAddressId': {
        'type': 'string',
        'description': 'The address of the author',
        'pattern': '^[a-fA-F\\d]{24}$',
        'example': '000000000000000000000000',
      },
      'isPromoted': {
        'type': 'boolean',
        'description': "If it's in promotion",
      },
      'publishDate': {
        'type': 'string',
        'example': '1997-04-24T07:00:00.000Z',
        'pattern': '^\\d{4}-\\d{2}-\\d{2}(T\\d{2}:\\d{2}:\\d{2}(\\.\\d{1,3})?(Z|[+-]\\d{2}:\\d{2}))?$',
        'description': 'The date it was published',
        'nullable': true,
      },
      'tags': {
        'type': [
          'array',
          'string',
        ],
        'anyOf': [
          {
            'type': 'array',
            'items': {
              'type': 'string',
            },
          },
          {
            'type': 'string',
          },
        ],
        'description': 'Tags',
      },
      'tagIds': {
        'type': [
          'array',
          'number',
        ],
        'anyOf': [
          {
            'type': 'array',
            'items': {
              'type': 'number',
            },
          },
          {
            'type': 'number',
          },
        ],
        'description': 'Tag identification numbers',
      },
      'attachments': {
        'type': [
          'array',
          'object',
          'null',
        ],
        'anyOf': [
          {
            'type': 'array',
            'items': {
              'type': 'object',
              'additionalProperties': false,
              'properties': {
                'name': {
                  'type': 'string',
                },
                'detail': {
                  'type': 'object',
                  'properties': {
                    'size': {
                      'type': 'number',
                    },
                  },
                },
                'neastedArr': {
                  'type': 'array',
                  'items': {
                    'type': 'number',
                  },
                },
                'additionalInfo': {
                  'type': 'object',
                  'additionalProperties': true,
                },
                'other': {
                  'type': 'string',
                },
                'size': {
                  'type': 'number',
                },
                'stuff': {
                  'type': 'number',
                },
                'more': {
                  'type': 'array',
                  'items': {
                    'type': 'string',
                  },
                },
              },
              'required': [
                'name',
              ],
              'nullable': true,
            },
            'nullable': true,
          },
          {
            'type': 'object',
            'additionalProperties': false,
            'properties': {
              'name': {
                'type': 'string',
              },
              'detail': {
                'type': 'object',
                'properties': {
                  'size': {
                    'type': 'number',
                  },
                },
              },
              'neastedArr': {
                'type': 'array',
                'items': {
                  'type': 'number',
                },
              },
              'additionalInfo': {
                'type': 'object',
                'additionalProperties': true,
              },
              'other': {
                'type': 'string',
              },
              'size': {
                'type': 'number',
              },
              'stuff': {
                'type': 'number',
              },
              'more': {
                'type': 'array',
                'items': {
                  'type': 'string',
                },
              },
            },
            'required': [
              'name',
            ],
            'nullable': true,
          },
        ],
        'nullable': true,
      },
      'editionsDates': {
        'type': [
          'array',
          'object',
          'null',
        ],
        'anyOf': [
          {
            'type': 'array',
            'items': {
              'type': 'object',
              'additionalProperties': true,
              'nullable': true,
            },
            'nullable': true,
          },
          {
            'type': 'object',
            'additionalProperties': true,
            'nullable': true,
          },
        ],
        'nullable': true,
      },
      '_q': {
        'type': 'string',
        'description': 'Additional query part to forward to MongoDB',
      },
      '_st': {
        'type': 'string',
        'pattern': '(PUBLIC|DRAFT|TRASH|DELETED)(,(PUBLIC|DRAFT|TRASH|DELETED))*',
        'default': 'PUBLIC',
        'description': 'Filter by \\_\\_STATE__, multiple states can be specified in OR by providing a comma separated list',
      },
      '_rawp': {
        'type': 'string',
        'description': 'Additional raw stringified projection for MongoDB',
      },
      'signature.name': {
        'type': 'string',
      },
      'metadata.somethingString': {
        'type': 'string',
      },
      'metadata.somethingNumber': {
        'type': 'number',
      },
      'metadata.somethingObject.childNumber': {
        'type': 'number',
      },
      'metadata.somethingArrayOfNumbers': {
        'type': 'number',
      },
    },
    'patternProperties': {
      'metadata\\.somethingArrayObject\\.\\d+\\..+$': true,
      'metadata\\.somethingArrayObject\\.\\d+\\.arrayItemObjectChildNumber$': {
        'type': 'number',
      },
      'metadata\\.somethingArrayObject\\.\\d+\\.anotherNumber$': {
        'type': 'number',
      },
      'metadata\\.somethingObject\\..+$': true,
      'metadata\\.somethingArrayOfNumbers\\.\\d+$': {
        'type': 'number',
      },
      'metadata\\.exampleArrayOfArray\\.\\d+$': {
        'type': 'string',
      },
      'metadata\\.exampleArrayOfArray\\.\\d+\\.\\d+$': {
        'type': 'string',
      },
      'attachments\\.\\d+\\.name$': {
        'type': 'string',
      },
      'attachments\\.\\d+\\.detail\\.size$': {
        'type': 'number',
      },
      'attachments\\.\\d+\\.neastedArr$': {
        'type': 'number',
      },
      'attachments\\.\\d+\\.neastedArr\\.\\d+$': {
        'type': 'number',
      },
      'attachments\\.\\d+\\.additionalInfo\\..+$': true,
      'attachments\\.\\d+\\.other$': {
        'type': 'string',
      },
      'attachments\\.\\d+\\.size$': {
        'type': 'number',
      },
      'attachments\\.\\d+\\.stuff$': {
        'type': 'number',
      },
      'attachments\\.\\d+\\.more$': {
        'type': 'string',
      },
      'attachments\\.\\d+\\.more\\.\\d+$': {
        'type': 'string',
      },
    },
    'additionalProperties': false,
  },
  'body': {
    'operationId': 'books__MIA__upsertOne__MIA__body',
    'type': 'object',
    'properties': {
      '$set': {
        'type': 'object',
        'properties': {
          'name': {
            'type': 'string',
            'description': 'The name of the book',
            'nullable': true,
          },
          'isbn': {
            'type': 'string',
            'description': 'The isbn code',
          },
          'price': {
            'type': 'number',
            'description': 'The price of the book',
          },
          'author': {
            'type': 'string',
            'description': 'The author of the book',
          },
          'authorAddressId': {
            'type': 'string',
            'description': 'The address of the author',
            'pattern': '^[a-fA-F\\d]{24}$',
            'example': '000000000000000000000000',
          },
          'isPromoted': {
            'type': 'boolean',
            'description': "If it's in promotion",
          },
          'publishDate': {
            'type': 'string',
            'example': '1997-04-24T07:00:00.000Z',
            'pattern': '^\\d{4}-\\d{2}-\\d{2}(T\\d{2}:\\d{2}:\\d{2}(\\.\\d{1,3})?(Z|[+-]\\d{2}:\\d{2}))?$',
            'description': 'The date it was published',
            'nullable': true,
          },
          'position': {
            'type': 'array',
            'items': {
              'type': 'number',
            },
            'minItems': 2,
            'maxItems': 3,
            'description': 'The position of the book',
          },
          'tags': {
            'type': [
              'array',
              'string',
            ],
            'anyOf': [
              {
                'type': 'array',
                'items': {
                  'type': 'string',
                },
              },
              {
                'type': 'string',
              },
            ],
            'description': 'Tags',
          },
          'tagIds': {
            'type': [
              'array',
              'number',
            ],
            'anyOf': [
              {
                'type': 'array',
                'items': {
                  'type': 'number',
                },
              },
              {
                'type': 'number',
              },
            ],
            'description': 'Tag identification numbers',
          },
          'additionalInfo': {
            'type': 'object',
            'additionalProperties': true,
            'nullable': true,
          },
          'signature': {
            'type': 'object',
            'additionalProperties': true,
            'properties': {
              'name': {
                'type': 'string',
              },
            },
            'required': [
              'name',
            ],
            'nullable': true,
          },
          'metadata': {
            'type': 'object',
            'additionalProperties': false,
            'properties': {
              'somethingString': {
                'type': 'string',
              },
              'somethingNumber': {
                'type': 'number',
              },
              'somethingArrayObject': {
                'type': 'array',
                'items': {
                  'type': 'object',
                  'properties': {
                    'arrayItemObjectChildNumber': {
                      'type': 'number',
                    },
                    'anotherNumber': {
                      'type': 'number',
                    },
                    'anotherObject': {
                      'type': 'object',
                      'nullable': true,
                    },
                  },
                  'additionalProperties': true,
                  'required': [
                    'arrayItemObjectChildNumber',
                  ],
                },
              },
              'somethingObject': {
                'type': 'object',
                'properties': {
                  'childNumber': {
                    'type': 'number',
                  },
                },
                'additionalProperties': true,
              },
              'somethingArrayOfNumbers': {
                'type': 'array',
                'items': {
                  'type': 'number',
                },
              },
              'exampleArrayOfArray': {
                'type': 'array',
                'items': {
                  'type': 'array',
                  'items': {
                    'type': 'string',
                  },
                },
              },
            },
            'required': [
              'somethingNumber',
            ],
          },
          'attachments': {
            'type': [
              'array',
              'object',
              'null',
            ],
            'anyOf': [
              {
                'type': 'array',
                'items': {
                  'type': 'object',
                  'additionalProperties': false,
                  'properties': {
                    'name': {
                      'type': 'string',
                    },
                    'detail': {
                      'type': 'object',
                      'properties': {
                        'size': {
                          'type': 'number',
                        },
                      },
                    },
                    'neastedArr': {
                      'type': 'array',
                      'items': {
                        'type': 'number',
                      },
                    },
                    'additionalInfo': {
                      'type': 'object',
                      'additionalProperties': true,
                    },
                    'other': {
                      'type': 'string',
                    },
                    'size': {
                      'type': 'number',
                    },
                    'stuff': {
                      'type': 'number',
                    },
                    'more': {
                      'type': 'array',
                      'items': {
                        'type': 'string',
                      },
                    },
                  },
                  'required': [
                    'name',
                  ],
                  'nullable': true,
                },
                'nullable': true,
              },
              {
                'type': 'object',
                'additionalProperties': false,
                'properties': {
                  'name': {
                    'type': 'string',
                  },
                  'detail': {
                    'type': 'object',
                    'properties': {
                      'size': {
                        'type': 'number',
                      },
                    },
                  },
                  'neastedArr': {
                    'type': 'array',
                    'items': {
                      'type': 'number',
                    },
                  },
                  'additionalInfo': {
                    'type': 'object',
                    'additionalProperties': true,
                  },
                  'other': {
                    'type': 'string',
                  },
                  'size': {
                    'type': 'number',
                  },
                  'stuff': {
                    'type': 'number',
                  },
                  'more': {
                    'type': 'array',
                    'items': {
                      'type': 'string',
                    },
                  },
                },
                'required': [
                  'name',
                ],
                'nullable': true,
              },
            ],
            'nullable': true,
          },
          'editionsDates': {
            'type': [
              'array',
              'object',
              'null',
            ],
            'anyOf': [
              {
                'type': 'array',
                'items': {
                  'type': 'object',
                  'additionalProperties': true,
                  'nullable': true,
                },
                'nullable': true,
              },
              {
                'type': 'object',
                'additionalProperties': true,
                'nullable': true,
              },
            ],
            'nullable': true,
          },
          'tags.$.replace': {
            'type': 'string',
          },
          'tagIds.$.replace': {
            'type': 'number',
          },
          'attachments.$.replace': {
            'type': 'object',
            'additionalProperties': false,
            'properties': {
              'name': {
                'type': 'string',
              },
              'detail': {
                'type': 'object',
                'properties': {
                  'size': {
                    'type': 'number',
                  },
                },
              },
              'neastedArr': {
                'type': 'array',
                'items': {
                  'type': 'number',
                },
              },
              'additionalInfo': {
                'type': 'object',
                'additionalProperties': true,
              },
              'other': {
                'type': 'string',
              },
              'size': {
                'type': 'number',
              },
              'stuff': {
                'type': 'number',
              },
              'more': {
                'type': 'array',
                'items': {
                  'type': 'string',
                },
              },
            },
            'required': [
              'name',
            ],
          },
          'attachments.$.merge': {
            'type': 'object',
            'properties': {
              'name': {
                'type': 'string',
              },
              'detail': {
                'type': 'object',
                'properties': {
                  'size': {
                    'type': 'number',
                  },
                },
              },
              'neastedArr': {
                'type': 'array',
                'items': {
                  'type': 'number',
                },
              },
              'additionalInfo': {
                'type': 'object',
                'additionalProperties': true,
              },
              'other': {
                'type': 'string',
              },
              'size': {
                'type': 'number',
              },
              'stuff': {
                'type': 'number',
              },
              'more': {
                'type': 'array',
                'items': {
                  'type': 'string',
                },
              },
            },
            'additionalProperties': true,
          },
          'editionsDates.$.replace': {
            'type': 'object',
            'additionalProperties': true,
          },
          'editionsDates.$.merge': {
            'type': 'object',
            'additionalProperties': true,
          },
          'signature.name': {
            'type': 'string',
          },
          'metadata.somethingString': {
            'type': 'string',
          },
          'metadata.somethingNumber': {
            'type': 'number',
          },
          'metadata.somethingArrayObject': {
            'type': 'array',
            'items': {
              'type': 'object',
              'properties': {
                'arrayItemObjectChildNumber': {
                  'type': 'number',
                },
                'anotherNumber': {
                  'type': 'number',
                },
                'anotherObject': {
                  'type': 'object',
                  'nullable': true,
                },
              },
              'additionalProperties': true,
              'required': [
                'arrayItemObjectChildNumber',
              ],
            },
          },
          'metadata.somethingObject': {
            'type': 'object',
            'properties': {
              'childNumber': {
                'type': 'number',
              },
            },
            'additionalProperties': true,
          },
          'metadata.somethingObject.childNumber': {
            'type': 'number',
          },
          'metadata.somethingArrayOfNumbers': {
            'type': 'array',
            'items': {
              'type': 'number',
            },
          },
          'metadata.exampleArrayOfArray': {
            'type': 'array',
            'items': {
              'type': 'array',
              'items': {
                'type': 'string',
              },
            },
          },
          'metadata.somethingArrayObject.$.replace': {
            'type': 'object',
            'properties': {
              'arrayItemObjectChildNumber': {
                'type': 'number',
              },
              'anotherNumber': {
                'type': 'number',
              },
              'anotherObject': {
                'type': 'object',
                'nullable': true,
              },
            },
            'additionalProperties': true,
            'required': [
              'arrayItemObjectChildNumber',
            ],
          },
          'metadata.somethingArrayObject.$.merge': {
            'type': 'object',
            'properties': {
              'arrayItemObjectChildNumber': {
                'type': 'number',
              },
              'anotherNumber': {
                'type': 'number',
              },
              'anotherObject': {
                'type': 'object',
                'nullable': true,
              },
            },
            'additionalProperties': true,
          },
          'metadata.somethingArrayOfNumbers.$.replace': {
            'type': 'number',
          },
          'metadata.exampleArrayOfArray.$.replace': {
            'type': 'array',
            'items': {
              'type': 'string',
            },
          },
        },
        'additionalProperties': false,
        'patternProperties': {
          'additionalInfo.': true,
          'metadata\\.somethingArrayObject\\.\\d+$': {
            'type': 'object',
            'properties': {
              'arrayItemObjectChildNumber': {
                'type': 'number',
              },
              'anotherNumber': {
                'type': 'number',
              },
              'anotherObject': {
                'type': 'object',
                'nullable': true,
              },
            },
            'additionalProperties': true,
            'required': [
              'arrayItemObjectChildNumber',
            ],
          },
          'metadata\\.somethingArrayObject\\.\\d+\\..+$': true,
          'metadata\\.somethingArrayObject\\.\\d+\\.arrayItemObjectChildNumber$': {
            'type': 'number',
          },
          'metadata\\.somethingArrayObject\\.\\d+\\.anotherNumber$': {
            'type': 'number',
          },
          'metadata\\.somethingArrayObject\\.\\d+\\.anotherObject$': {
            'type': 'object',
            'nullable': true,
          },
          'metadata\\.somethingObject\\..+$': true,
          'metadata\\.somethingArrayOfNumbers\\.\\d+$': {
            'type': 'number',
          },
          'metadata\\.exampleArrayOfArray\\.\\d+$': {
            'type': 'array',
            'items': {
              'type': 'string',
            },
          },
          'metadata\\.exampleArrayOfArray\\.\\d+\\.\\d+$': {
            'type': 'string',
          },
          'attachments\\.\\d+$': {
            'type': 'object',
            'properties': {
              'name': {
                'type': 'string',
              },
              'detail': {
                'type': 'object',
                'properties': {
                  'size': {
                    'type': 'number',
                  },
                },
              },
              'neastedArr': {
                'type': 'array',
                'items': {
                  'type': 'number',
                },
              },
              'additionalInfo': {
                'type': 'object',
                'additionalProperties': true,
              },
              'other': {
                'type': 'string',
              },
              'size': {
                'type': 'number',
              },
              'stuff': {
                'type': 'number',
              },
              'more': {
                'type': 'array',
                'items': {
                  'type': 'string',
                },
              },
            },
            'additionalProperties': false,
          },
          'attachments\\.\\d+\\.name$': {
            'type': 'string',
          },
          'attachments\\.\\d+\\.detail$': {
            'type': 'object',
            'properties': {
              'size': {
                'type': 'number',
              },
            },
          },
          'attachments\\.\\d+\\.detail\\.size$': {
            'type': 'number',
          },
          'attachments\\.\\d+\\.neastedArr$': {
            'type': 'array',
            'items': {
              'type': 'number',
            },
          },
          'attachments\\.\\d+\\.neastedArr\\.\\d+$': {
            'type': 'number',
          },
          'attachments\\.\\d+\\.additionalInfo$': {
            'type': 'object',
            'additionalProperties': true,
          },
          'attachments\\.\\d+\\.additionalInfo\\..+$': true,
          'attachments\\.\\d+\\.other$': {
            'type': 'string',
          },
          'attachments\\.\\d+\\.size$': {
            'type': 'number',
          },
          'attachments\\.\\d+\\.stuff$': {
            'type': 'number',
          },
          'attachments\\.\\d+\\.more$': {
            'type': 'array',
            'items': {
              'type': 'string',
            },
          },
          'attachments\\.\\d+\\.more\\.\\d+$': {
            'type': 'string',
          },
          'metadata\\.exampleArrayOfArray\\.\\d+\\.\\$\\.replace$': {
            'type': 'string',
          },
          'attachments\\.\\d+\\.neastedArr\\.\\$\\.replace$': {
            'type': 'number',
          },
          'attachments\\.\\d+\\.more\\.\\$\\.replace$': {
            'type': 'string',
          },
        },
      },
      '$unset': {
        'type': 'object',
        'properties': {
          'price': {
            'type': 'boolean',
            'enum': [
              true,
            ],
          },
          'author': {
            'type': 'boolean',
            'enum': [
              true,
            ],
          },
          'authorAddressId': {
            'type': 'boolean',
            'enum': [
              true,
            ],
          },
          'isPromoted': {
            'type': 'boolean',
            'enum': [
              true,
            ],
          },
          'publishDate': {
            'type': 'boolean',
            'enum': [
              true,
            ],
          },
          'position': {
            'type': 'boolean',
            'enum': [
              true,
            ],
          },
          'tags': {
            'type': 'boolean',
            'enum': [
              true,
            ],
          },
          'tagIds': {
            'type': 'boolean',
            'enum': [
              true,
            ],
          },
          'additionalInfo': {
            'type': 'boolean',
            'enum': [
              true,
            ],
          },
          'signature': {
            'type': 'boolean',
            'enum': [
              true,
            ],
          },
          'metadata': {
            'type': 'boolean',
            'enum': [
              true,
            ],
          },
          'attachments': {
            'type': 'boolean',
            'enum': [
              true,
            ],
          },
          'editionsDates': {
            'type': 'boolean',
            'enum': [
              true,
            ],
          },
        },
        'additionalProperties': false,
        'patternProperties': {
          'additionalInfo.': true,
          '^signature\\..+': {
            'type': 'boolean',
            'enum': [
              true,
            ],
          },
          '^metadata\\..+': {
            'type': 'boolean',
            'enum': [
              true,
            ],
          },
          '^attachments\\..+': {
            'type': 'boolean',
            'enum': [
              true,
            ],
          },
        },
      },
      '$inc': {
        'type': 'object',
        'properties': {
          'price': {
            'type': 'number',
          },
          'metadata.somethingNumber': {
            'type': 'number',
          },
          'metadata.somethingObject.childNumber': {
            'type': 'number',
          },
        },
        'additionalProperties': false,
        'patternProperties': {
          'additionalInfo.': true,
          'metadata\\.somethingArrayObject\\.\\d+\\.arrayItemObjectChildNumber$': {
            'type': 'number',
          },
          'metadata\\.somethingArrayObject\\.\\d+\\.anotherNumber$': {
            'type': 'number',
          },
          'metadata\\.somethingArrayOfNumbers\\.\\d+$': {
            'type': 'number',
          },
          'attachments\\.\\d+\\.detail\\.size$': {
            'type': 'number',
          },
          'attachments\\.\\d+\\.neastedArr\\.\\d+$': {
            'type': 'number',
          },
          'attachments\\.\\d+\\.size$': {
            'type': 'number',
          },
          'attachments\\.\\d+\\.stuff$': {
            'type': 'number',
          },
        },
      },
      '$mul': {
        'type': 'object',
        'properties': {
          'price': {
            'type': 'number',
          },
          'metadata.somethingNumber': {
            'type': 'number',
          },
          'metadata.somethingObject.childNumber': {
            'type': 'number',
          },
        },
        'additionalProperties': false,
        'patternProperties': {
          'additionalInfo.': true,
          'metadata\\.somethingArrayObject\\.\\d+\\.arrayItemObjectChildNumber$': {
            'type': 'number',
          },
          'metadata\\.somethingArrayObject\\.\\d+\\.anotherNumber$': {
            'type': 'number',
          },
          'metadata\\.somethingArrayOfNumbers\\.\\d+$': {
            'type': 'number',
          },
          'attachments\\.\\d+\\.detail\\.size$': {
            'type': 'number',
          },
          'attachments\\.\\d+\\.neastedArr\\.\\d+$': {
            'type': 'number',
          },
          'attachments\\.\\d+\\.size$': {
            'type': 'number',
          },
          'attachments\\.\\d+\\.stuff$': {
            'type': 'number',
          },
        },
      },
      '$currentDate': {
        'type': 'object',
        'properties': {
          'publishDate': {
            'type': 'boolean',
            'enum': [
              true,
            ],
          },
        },
        'additionalProperties': false,
      },
      '$push': {
        'type': 'object',
        'properties': {
          'tags': {
            'type': 'string',
          },
          'tagIds': {
            'type': 'number',
          },
          'attachments': {
            'type': 'object',
            'additionalProperties': false,
            'properties': {
              'name': {
                'type': 'string',
              },
              'detail': {
                'type': 'object',
                'properties': {
                  'size': {
                    'type': 'number',
                  },
                },
              },
              'neastedArr': {
                'type': 'array',
                'items': {
                  'type': 'number',
                },
              },
              'additionalInfo': {
                'type': 'object',
                'additionalProperties': true,
              },
              'other': {
                'type': 'string',
              },
              'size': {
                'type': 'number',
              },
              'stuff': {
                'type': 'number',
              },
              'more': {
                'type': 'array',
                'items': {
                  'type': 'string',
                },
              },
            },
            'required': [
              'name',
            ],
          },
          'editionsDates': {
            'type': 'object',
            'additionalProperties': true,
          },
          'metadata.somethingArrayObject': {
            'type': 'object',
            'properties': {
              'arrayItemObjectChildNumber': {
                'type': 'number',
              },
              'anotherNumber': {
                'type': 'number',
              },
              'anotherObject': {
                'type': 'object',
                'nullable': true,
              },
            },
            'additionalProperties': true,
            'required': [
              'arrayItemObjectChildNumber',
            ],
          },
          'metadata.somethingArrayOfNumbers': {
            'type': 'number',
          },
          'metadata.exampleArrayOfArray': {
            'type': 'array',
            'items': {
              'type': 'string',
            },
          },
        },
        'patternProperties': {
          'metadata\\.somethingArrayObject\\.\\d+\\..+$': {},
          'metadata\\.somethingObject\\..+$': {},
          'metadata\\.exampleArrayOfArray\\.\\d+$': {
            'type': 'string',
          },
          'attachments\\.\\d+\\.neastedArr$': {
            'type': 'number',
          },
          'attachments\\.\\d+\\.additionalInfo\\..+$': {},
          'attachments\\.\\d+\\.more$': {
            'type': 'string',
          },
        },
        'additionalProperties': false,
      },
      '$pull': {
        'type': 'object',
        'properties': {
          'tags': {
            'oneOf': [
              {
                'type': 'string',
              },
              {
                'type': 'object',
                'patternProperties': {
                  '^$': {},
                },
              },
            ],
          },
          'tagIds': {
            'oneOf': [
              {
                'type': 'number',
              },
              {
                'type': 'object',
                'patternProperties': {
                  '^$': {},
                },
              },
            ],
          },
          'attachments': {
            'type': 'object',
            'additionalProperties': false,
            'properties': {
              'name': {
                'type': 'string',
              },
              'detail': {
                'type': 'object',
                'properties': {
                  'size': {
                    'type': 'number',
                  },
                },
              },
              'neastedArr': {
                'type': 'array',
                'items': {
                  'type': 'number',
                },
              },
              'additionalInfo': {
                'type': 'object',
                'additionalProperties': true,
              },
              'other': {
                'type': 'string',
              },
              'size': {
                'type': 'number',
              },
              'stuff': {
                'type': 'number',
              },
              'more': {
                'type': 'array',
                'items': {
                  'type': 'string',
                },
              },
            },
            'required': [
              'name',
            ],
          },
          'editionsDates': {
            'type': 'object',
            'additionalProperties': true,
          },
          'metadata.somethingArrayObject': {
            'type': 'object',
            'properties': {
              'arrayItemObjectChildNumber': {
                'type': 'number',
              },
              'anotherNumber': {
                'type': 'number',
              },
              'anotherObject': {
                'type': 'object',
                'nullable': true,
              },
            },
            'additionalProperties': true,
            'required': [
              'arrayItemObjectChildNumber',
            ],
          },
          'metadata.somethingArrayOfNumbers': {
            'type': 'number',
          },
          'metadata.exampleArrayOfArray': {
            'type': 'array',
            'items': {
              'type': 'string',
            },
          },
        },
        'patternProperties': {
          'metadata\\.somethingArrayObject\\.\\d+\\..+$': {
            'oneOf': [
              {},
              {
                'type': 'object',
                'patternProperties': {
                  '^$': {},
                },
              },
            ],
          },
          'metadata\\.somethingObject\\..+$': {
            'oneOf': [
              {},
              {
                'type': 'object',
                'patternProperties': {
                  '^$': {},
                },
              },
            ],
          },
          'metadata\\.exampleArrayOfArray\\.\\d+$': {
            'oneOf': [
              {
                'type': 'string',
              },
              {
                'type': 'object',
                'patternProperties': {
                  '^$': {},
                },
              },
            ],
          },
          'attachments\\.\\d+\\.neastedArr$': {
            'oneOf': [
              {
                'type': 'number',
              },
              {
                'type': 'object',
                'patternProperties': {
                  '^$': {},
                },
              },
            ],
          },
          'attachments\\.\\d+\\.additionalInfo\\..+$': {
            'oneOf': [
              {},
              {
                'type': 'object',
                'patternProperties': {
                  '^$': {},
                },
              },
            ],
          },
          'attachments\\.\\d+\\.more$': {
            'oneOf': [
              {
                'type': 'string',
              },
              {
                'type': 'object',
                'patternProperties': {
                  '^$': {},
                },
              },
            ],
          },
        },
        'additionalProperties': false,
      },
      '$addToSet': {
        'type': 'object',
        'properties': {
          'tags': {
            'oneOf': [
              {
                'type': 'string',
              },
              {
                'type': 'object',
                'patternProperties': {
                  '^$': {},
                },
              },
            ],
          },
          'tagIds': {
            'oneOf': [
              {
                'type': 'number',
              },
              {
                'type': 'object',
                'patternProperties': {
                  '^$': {},
                },
              },
            ],
          },
          'attachments': {
            'type': 'object',
            'additionalProperties': false,
            'properties': {
              'name': {
                'type': 'string',
              },
              'detail': {
                'type': 'object',
                'properties': {
                  'size': {
                    'type': 'number',
                  },
                },
              },
              'neastedArr': {
                'type': 'array',
                'items': {
                  'type': 'number',
                },
              },
              'additionalInfo': {
                'type': 'object',
                'additionalProperties': true,
              },
              'other': {
                'type': 'string',
              },
              'size': {
                'type': 'number',
              },
              'stuff': {
                'type': 'number',
              },
              'more': {
                'type': 'array',
                'items': {
                  'type': 'string',
                },
              },
            },
            'required': [
              'name',
            ],
          },
          'editionsDates': {
            'type': 'object',
            'additionalProperties': true,
          },
          'metadata.somethingArrayObject': {
            'type': 'object',
            'properties': {
              'arrayItemObjectChildNumber': {
                'type': 'number',
              },
              'anotherNumber': {
                'type': 'number',
              },
              'anotherObject': {
                'type': 'object',
                'nullable': true,
              },
            },
            'additionalProperties': true,
            'required': [
              'arrayItemObjectChildNumber',
            ],
          },
          'metadata.somethingArrayOfNumbers': {
            'type': 'number',
          },
          'metadata.exampleArrayOfArray': {
            'type': 'array',
            'items': {
              'type': 'string',
            },
          },
        },
        'patternProperties': {
          'metadata\\.somethingArrayObject\\.\\d+\\..+$': {
            'oneOf': [
              {},
              {
                'type': 'object',
                'patternProperties': {
                  '^$': {},
                },
              },
            ],
          },
          'metadata\\.somethingObject\\..+$': {
            'oneOf': [
              {},
              {
                'type': 'object',
                'patternProperties': {
                  '^$': {},
                },
              },
            ],
          },
          'metadata\\.exampleArrayOfArray\\.\\d+$': {
            'oneOf': [
              {
                'type': 'string',
              },
              {
                'type': 'object',
                'patternProperties': {
                  '^$': {},
                },
              },
            ],
          },
          'attachments\\.\\d+\\.neastedArr$': {
            'oneOf': [
              {
                'type': 'number',
              },
              {
                'type': 'object',
                'patternProperties': {
                  '^$': {},
                },
              },
            ],
          },
          'attachments\\.\\d+\\.additionalInfo\\..+$': {
            'oneOf': [
              {},
              {
                'type': 'object',
                'patternProperties': {
                  '^$': {},
                },
              },
            ],
          },
          'attachments\\.\\d+\\.more$': {
            'oneOf': [
              {
                'type': 'string',
              },
              {
                'type': 'object',
                'patternProperties': {
                  '^$': {},
                },
              },
            ],
          },
        },
        'additionalProperties': false,
      },
      '$setOnInsert': {
        'type': 'object',
        'properties': {
          'name': {
            'type': 'string',
            'description': 'The name of the book',
            'nullable': true,
          },
          'isbn': {
            'type': 'string',
            'description': 'The isbn code',
          },
          'price': {
            'type': 'number',
            'description': 'The price of the book',
          },
          'author': {
            'type': 'string',
            'description': 'The author of the book',
          },
          'authorAddressId': {
            'type': 'string',
            'description': 'The address of the author',
            'pattern': '^[a-fA-F\\d]{24}$',
            'example': '000000000000000000000000',
          },
          'isPromoted': {
            'type': 'boolean',
            'description': "If it's in promotion",
          },
          'publishDate': {
            'type': 'string',
            'example': '1997-04-24T07:00:00.000Z',
            'pattern': '^\\d{4}-\\d{2}-\\d{2}(T\\d{2}:\\d{2}:\\d{2}(\\.\\d{1,3})?(Z|[+-]\\d{2}:\\d{2}))?$',
            'description': 'The date it was published',
            'nullable': true,
          },
          'position': {
            'type': 'array',
            'items': {
              'type': 'number',
            },
            'minItems': 2,
            'maxItems': 3,
            'description': 'The position of the book',
          },
          'tags': {
            'type': [
              'array',
              'string',
            ],
            'anyOf': [
              {
                'type': 'array',
                'items': {
                  'type': 'string',
                },
              },
              {
                'type': 'string',
              },
            ],
            'description': 'Tags',
          },
          'tagIds': {
            'type': [
              'array',
              'number',
            ],
            'anyOf': [
              {
                'type': 'array',
                'items': {
                  'type': 'number',
                },
              },
              {
                'type': 'number',
              },
            ],
            'description': 'Tag identification numbers',
          },
          'additionalInfo': {
            'type': 'object',
            'additionalProperties': true,
            'nullable': true,
          },
          'signature': {
            'type': 'object',
            'additionalProperties': true,
            'properties': {
              'name': {
                'type': 'string',
              },
            },
            'required': [
              'name',
            ],
            'nullable': true,
          },
          'metadata': {
            'type': 'object',
            'additionalProperties': false,
            'properties': {
              'somethingString': {
                'type': 'string',
              },
              'somethingNumber': {
                'type': 'number',
              },
              'somethingArrayObject': {
                'type': 'array',
                'items': {
                  'type': 'object',
                  'properties': {
                    'arrayItemObjectChildNumber': {
                      'type': 'number',
                    },
                    'anotherNumber': {
                      'type': 'number',
                    },
                    'anotherObject': {
                      'type': 'object',
                      'nullable': true,
                    },
                  },
                  'additionalProperties': true,
                  'required': [
                    'arrayItemObjectChildNumber',
                  ],
                },
              },
              'somethingObject': {
                'type': 'object',
                'properties': {
                  'childNumber': {
                    'type': 'number',
                  },
                },
                'additionalProperties': true,
              },
              'somethingArrayOfNumbers': {
                'type': 'array',
                'items': {
                  'type': 'number',
                },
              },
              'exampleArrayOfArray': {
                'type': 'array',
                'items': {
                  'type': 'array',
                  'items': {
                    'type': 'string',
                  },
                },
              },
            },
            'required': [
              'somethingNumber',
            ],
          },
          'attachments': {
            'type': [
              'array',
              'object',
              'null',
            ],
            'anyOf': [
              {
                'type': 'array',
                'items': {
                  'type': 'object',
                  'additionalProperties': false,
                  'properties': {
                    'name': {
                      'type': 'string',
                    },
                    'detail': {
                      'type': 'object',
                      'properties': {
                        'size': {
                          'type': 'number',
                        },
                      },
                    },
                    'neastedArr': {
                      'type': 'array',
                      'items': {
                        'type': 'number',
                      },
                    },
                    'additionalInfo': {
                      'type': 'object',
                      'additionalProperties': true,
                    },
                    'other': {
                      'type': 'string',
                    },
                    'size': {
                      'type': 'number',
                    },
                    'stuff': {
                      'type': 'number',
                    },
                    'more': {
                      'type': 'array',
                      'items': {
                        'type': 'string',
                      },
                    },
                  },
                  'required': [
                    'name',
                  ],
                  'nullable': true,
                },
                'nullable': true,
              },
              {
                'type': 'object',
                'additionalProperties': false,
                'properties': {
                  'name': {
                    'type': 'string',
                  },
                  'detail': {
                    'type': 'object',
                    'properties': {
                      'size': {
                        'type': 'number',
                      },
                    },
                  },
                  'neastedArr': {
                    'type': 'array',
                    'items': {
                      'type': 'number',
                    },
                  },
                  'additionalInfo': {
                    'type': 'object',
                    'additionalProperties': true,
                  },
                  'other': {
                    'type': 'string',
                  },
                  'size': {
                    'type': 'number',
                  },
                  'stuff': {
                    'type': 'number',
                  },
                  'more': {
                    'type': 'array',
                    'items': {
                      'type': 'string',
                    },
                  },
                },
                'required': [
                  'name',
                ],
                'nullable': true,
              },
            ],
            'nullable': true,
          },
          'editionsDates': {
            'type': [
              'array',
              'object',
              'null',
            ],
            'anyOf': [
              {
                'type': 'array',
                'items': {
                  'type': 'object',
                  'additionalProperties': true,
                  'nullable': true,
                },
                'nullable': true,
              },
              {
                'type': 'object',
                'additionalProperties': true,
                'nullable': true,
              },
            ],
            'nullable': true,
          },
        },
        'additionalProperties': false,
      },
    },
    'additionalProperties': false,
  },
  'response': {
    '200': {
      'operationId': 'books__MIA__upsertOne__MIA__response.200',
      'type': 'object',
      'properties': {
        '_id': {
          'type': 'string',
          'description': 'Hexadecimal identifier of the document in the collection',
          'pattern': '^[a-fA-F\\d]{24}$',
          'example': '000000000000000000000000',
        },
        '__STATE__': {
          'type': 'string',
          'description': 'The state of the document',
        },
        'creatorId': {
          'type': 'string',
          'description': 'User id that has created this object',
        },
        'createdAt': {
          'type': 'string',
          'example': '1997-04-24T07:00:00.000Z',
          'nullable': false,
          'description': 'Date of the request that has performed the object creation',
        },
        'updaterId': {
          'type': 'string',
          'description': 'User id that has requested the last change successfully',
        },
        'updatedAt': {
          'type': 'string',
          'example': '1997-04-24T07:00:00.000Z',
          'nullable': false,
          'description': 'Date of the request that has performed the last change',
        },
        'name': {
          'type': 'string',
          'description': 'The name of the book',
          'nullable': true,
        },
        'isbn': {
          'type': 'string',
          'description': 'The isbn code',
        },
        'price': {
          'type': 'number',
          'description': 'The price of the book',
        },
        'author': {
          'type': 'string',
          'description': 'The author of the book',
        },
        'authorAddressId': {
          'type': 'string',
          'description': 'The address of the author',
          'pattern': '^[a-fA-F\\d]{24}$',
          'example': '000000000000000000000000',
        },
        'isPromoted': {
          'type': 'boolean',
          'description': "If it's in promotion",
        },
        'publishDate': {
          'type': 'string',
          'example': '1997-04-24T07:00:00.000Z',
          'nullable': true,
          'description': 'The date it was published',
        },
        'position': {
          'type': 'array',
          'items': {
            'type': 'number',
          },
          'description': 'The position of the book',
        },
        'tags': {
          'type': [
            'array',
            'string',
          ],
          'anyOf': [
            {
              'type': 'array',
              'items': {
                'type': 'string',
              },
            },
            {
              'type': 'string',
            },
          ],
          'description': 'Tags',
        },
        'tagIds': {
          'type': [
            'array',
            'number',
          ],
          'anyOf': [
            {
              'type': 'array',
              'items': {
                'type': 'number',
              },
            },
            {
              'type': 'number',
            },
          ],
          'description': 'Tag identification numbers',
        },
        'additionalInfo': {
          'type': 'object',
          'additionalProperties': true,
          'nullable': true,
        },
        'signature': {
          'type': 'object',
          'additionalProperties': true,
          'properties': {
            'name': {
              'type': 'string',
            },
          },
          'required': [
            'name',
          ],
          'nullable': true,
        },
        'metadata': {
          'type': 'object',
          'additionalProperties': false,
          'properties': {
            'somethingString': {
              'type': 'string',
            },
            'somethingNumber': {
              'type': 'number',
            },
            'somethingArrayObject': {
              'type': 'array',
              'items': {
                'type': 'object',
                'properties': {
                  'arrayItemObjectChildNumber': {
                    'type': 'number',
                  },
                  'anotherNumber': {
                    'type': 'number',
                  },
                  'anotherObject': {
                    'type': 'object',
                    'nullable': true,
                  },
                },
                'additionalProperties': true,
                'required': [
                  'arrayItemObjectChildNumber',
                ],
              },
            },
            'somethingObject': {
              'type': 'object',
              'properties': {
                'childNumber': {
                  'type': 'number',
                },
              },
              'additionalProperties': true,
            },
            'somethingArrayOfNumbers': {
              'type': 'array',
              'items': {
                'type': 'number',
              },
            },
            'exampleArrayOfArray': {
              'type': 'array',
              'items': {
                'type': 'array',
                'items': {
                  'type': 'string',
                },
              },
            },
          },
          'required': [
            'somethingNumber',
          ],
        },
        'attachments': {
          'type': [
            'array',
            'object',
            'null',
          ],
          'anyOf': [
            {
              'type': 'array',
              'items': {
                'type': 'object',
                'additionalProperties': false,
                'properties': {
                  'name': {
                    'type': 'string',
                  },
                  'detail': {
                    'type': 'object',
                    'properties': {
                      'size': {
                        'type': 'number',
                      },
                    },
                  },
                  'neastedArr': {
                    'type': 'array',
                    'items': {
                      'type': 'number',
                    },
                  },
                  'additionalInfo': {
                    'type': 'object',
                    'additionalProperties': true,
                  },
                  'other': {
                    'type': 'string',
                  },
                  'size': {
                    'type': 'number',
                  },
                  'stuff': {
                    'type': 'number',
                  },
                  'more': {
                    'type': 'array',
                    'items': {
                      'type': 'string',
                    },
                  },
                },
                'required': [
                  'name',
                ],
                'nullable': true,
              },
              'nullable': true,
            },
            {
              'type': 'object',
              'additionalProperties': false,
              'properties': {
                'name': {
                  'type': 'string',
                },
                'detail': {
                  'type': 'object',
                  'properties': {
                    'size': {
                      'type': 'number',
                    },
                  },
                },
                'neastedArr': {
                  'type': 'array',
                  'items': {
                    'type': 'number',
                  },
                },
                'additionalInfo': {
                  'type': 'object',
                  'additionalProperties': true,
                },
                'other': {
                  'type': 'string',
                },
                'size': {
                  'type': 'number',
                },
                'stuff': {
                  'type': 'number',
                },
                'more': {
                  'type': 'array',
                  'items': {
                    'type': 'string',
                  },
                },
              },
              'required': [
                'name',
              ],
              'nullable': true,
            },
          ],
          'nullable': true,
        },
        'editionsDates': {
          'type': [
            'array',
            'object',
            'null',
          ],
          'anyOf': [
            {
              'type': 'array',
              'items': {
                'type': 'object',
                'additionalProperties': true,
                'nullable': true,
              },
              'nullable': true,
            },
            {
              'type': 'object',
              'additionalProperties': true,
              'nullable': true,
            },
          ],
          'nullable': true,
        },
      },
    },
  },
}<|MERGE_RESOLUTION|>--- conflicted
+++ resolved
@@ -19,14 +19,8 @@
 module.exports = {
   'summary': 'Update an item in the books collection. If the item is not in the collection, it will be inserted.',
   'tags': [
-<<<<<<< HEAD
-    'Books Endpoint',
+    'books endpoint',
     'Library',
-=======
-    'books endpoint',
-    'example',
-    'tags',
->>>>>>> 86620343
   ],
   'querystring': {
     'operationId': 'books__MIA__upsertOne__MIA__querystring',
