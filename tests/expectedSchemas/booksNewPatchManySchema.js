--- conflicted
+++ resolved
@@ -19,14 +19,8 @@
 module.exports = {
   'summary': 'Update the items of the books collection that match the query.',
   'tags': [
-<<<<<<< HEAD
-    'Books Endpoint',
+    'books endpoint',
     'Library',
-=======
-    'books endpoint',
-    'example',
-    'tags',
->>>>>>> 86620343
   ],
   'querystring': {
     'operationId': 'books__MIA__patchMany__MIA__querystring',
