--- conflicted
+++ resolved
@@ -51,13 +51,8 @@
     assert.ok(stringDocument)
     assert.ok(objectIdDocument)
 
-<<<<<<< HEAD
-    assert.throws(() => new ObjectId(stringDocument._id), {}, { skip: false })
-    assert.doesNotThrow(() => new ObjectId(objectIdDocument._id), {}, { skip: false })
-=======
     assert.throws(() => new ObjectId(stringDocument._id))
     assert.doesNotThrow(() => new ObjectId(objectIdDocument._id))
->>>>>>> 35b66779
     assert.end()
   })
 }).then()