--- conflicted
+++ resolved
@@ -7,13 +7,14 @@
 
 ## [Unreleased]
 
-### Fixed
-
-<<<<<<< HEAD
+### Added
+
+- [mia-platform/#256](mia-platform/community/discussions/256) configurable collection tags.
+
+### Fixed
+
 - $text search query now working on aggregation
-=======
 - [#158](https://github.com/mia-platform/community/discussions/158) fixed wrong validation on nested objects.
->>>>>>> 81e0f782
 
 ## 6.7.0 - 2023-06-19
 
