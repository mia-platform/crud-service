--- conflicted
+++ resolved
@@ -7,7 +7,6 @@
 
 ## [Unreleased]
 
-<<<<<<< HEAD
 ### BREAKING CHANGES
 
 - [#189](https://github.com/mia-platform/crud-service/pull/189) introduce support to MongoDB v7.0 and remove support to MongoDB v4.2
@@ -22,13 +21,12 @@
 - updated NodeJS version in Dockerfile to v20.11.0
 - updated `@fastify/mongodb` to v8.0.0
 - updated `@fastify/multipart` to v8.0.0
-=======
+
 ## 6.9.6 - 2024-01-23
 
 ### Fixed
 
 - improved excel export to ensure column consistency
->>>>>>> 679daffe
 
 ## 6.9.5 - 2024-01-19
 
