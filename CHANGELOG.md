--- conflicted
+++ resolved
@@ -24,12 +24,9 @@
 
 - fixed projection example in json schema generator
 - `serializerCompiler` has been added to use explicitly [`fastifiy-fast-json`](https://github.com/fastify/fast-json-stringify), along with `AdditionalCaster`  
-<<<<<<< HEAD
-- [#326](https://github.com/mia-platform/crud-service/issues/326): `/schemas` and `/-/schemas` endpoints now return also `required` property
-=======
 - `$eq` operator can now be used also for array fields
 - [#286](https://github.com/mia-platform/crud-service/issues/286): `/-/schemas` accept header defaults to `application/json`
->>>>>>> 640ab348
+- [#326](https://github.com/mia-platform/crud-service/issues/326): `/schemas` and `/-/schemas` endpoints now return also `required` property
 
 ## 7.0.2 - 2024-05-06
 
