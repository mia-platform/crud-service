# CHANGELOG

All notable changes to this project will be documented in this file.

The format is based on [Keep a Changelog](http://keepachangelog.com/en/1.0.0/)
and this project adheres to [Semantic Versioning](http://semver.org/spec/v2.0.0.html).

## [Unreleased]

<<<<<<< HEAD
## Added
- Collections configuration based on standard JSONSchema
=======
### Added

- $pull operator support
>>>>>>> 77fe8759

## 6.4.0 - 2023-03-21

### Added

- Support to [$addToSet](https://www.mongodb.com/docs/manual/reference/operator/update/addToSet/) operations for array fields

### Changed

- Upgraded service libraries
- Refactored tests to further reduce their execution time and prevent tests timeouts
- Improved service documentation

## 6.3.0 - 2023-02-08

### Fixed

- .npmrc file added to .dockerignore and .gitignore

### Changed

- `README.md` improved with instructions on how to run the service in a local environment and how to configure collections and views;
- Refactored `./tests` folder to support parallel run of tests in CI pipelines
- Improved description of API methods exposed in API specification;

## 6.2.0 - 2023-01-13

### Changed

- Dockerfile: remove `crud-service-base-image` and merge its configuration into crud-service image definition
- upgrade NodeJS to `v18`
- upgrade `mongodb-enterprise-cryptd` to `v5.0.14`
- upgrade `libmongocrypt` to `v1.6.2-0`

## 6.1.4 - 2023-01-10

### Changed

- Removal of references to Mia s.r.l. internal documents, minor updates on the code for readability
- JSON definitions of MongoDB Views does not require the property `type` anymore (it will be automatically added with the `view` value)

## 6.1.3 - 2022-12-02

### Fix

- `ALLOW_DISK_USE_IN_QUERIES` supports `/count` operations

## 6.1.2 - 2022-11-24

### Fix

### Changed

- Fields stored as string are casted to number if requested by schema 

## 6.1.1 - 2022-11-22

### Changed

- support for `$dateToString` project operator in `_rawp` query param.

## 6.1.0 - 2022-11-22

- The CRUD Service officially supports MongoDB v6.0. See the [official MongoDB release note](https://www.mongodb.com/docs/manual/release-notes/6.0-compatibility/) for more information.

## 6.0.2 - 2022-10-25

### Added

- Add new environment variable `ALLOW_DISK_USE_IN_QUERIES` to set `allowDiskUse` option in MongoDB queries, useful when working with MongoDB Views (works with MongoDB >= 4.4).

## 6.0.1 - 2022-10-06

### Added

- Added header `json-query-params-encoding` for the json query params encoding.

### Deprecated

- the header `json_query_params_encoding` is marked as deprecated and its support is going to be dropped in the next major release.

## 6.0.0 - 2022-09-23

### BREAKING CHANGES

- `Ajv` major upgrade to v8. Look at its [release notes](https://github.com/ajv-validator/ajv/releases/tag/v8.0.0).
- Remove multi-type definition for nullable objects, in order to favor the `nullable` property.
  The service expected behavior will be equivalent, but the API Schemas will change if compared to the previous versions.
- Refactored Partial Indexes configuration properties

### Fixed

- object `nullable` field attribute is now recognized
- array `nullable` field attribute is now recognized
- export route works also when an array field is set to null
- failing tests on Mongo encryption lib

### Changed

- Refactored Partial Indexes configuration properties, in order to be more aligned to what is displayed on the Console Frontend
- replaced deprecated `fastify-mongodb` and `fastify-env` with their respective
namespace scoped version `@fastify/mongodb` and `fastify/env`
- remove multi-type definitions (`["<type>", "null"]`) to exploit only `nullable` attribute
when defining that a property can be set to `null`
- replace `standard` and `snazzy` with Mia `eslint` configuration,
refactoring code where needed to match the latest code styles
- set Fastify to use Ajv v8 compiler
- upgraded Ajv to v8, adopting its newer (and stricter) default configs.
This required to review source code and tests according to the [migration guide](https://ajv.js.org/v6-to-v8-migration.html).
- upgraded service dependencies

### Add

- Added support for base64 encoded (json) query params to support the ODI HTTP Client
- Added support to partial indexes

## 5.4.2 - 2022-07-28

### Fixed

- Fixed $currentDate operator behavior for patchById, patchMany, patchBulk and upsertOne APIs

## 5.4.1 - 2022-07-18

- security fixes

## 5.4.0 - 2022-06-22

### Add

- Add new _rawp's operators: $eq, $gt, $gte, $lt, $lte, $ne, $nin, $and, $not, $nor, $or, $exists, $type, $all, $elemMatch, $size, $cond, $regexMatch, $map, $mod

- Add the *CRUD_MAX_LIMIT* environment variable, for setting up the maximum limit of object per query

### Updated

- Docker Image base file @1.1.1

## 5.3.1 - 2022-05-30

### Updated

- `standard`@^17.0.0

### Fixed

- prevent query with empty object in `$and` to avoid full scan

## 5.3.0 - 2022-05-12

### Added

- sorting by nested and multiple fields

### Updated

- lc39 to v6.0.0

### Fixed

-  Throw error on findAll stream error event

## 5.2.3 - 2022-05-04

### Fixed

- removed check on text indexes presence when $text operator is used, mongodb performs the check by itself

## 5.2.2 - 2022-04-22

### Fixed

- resolved a regression introduced in version 5.1.0. Now all of the endpoints of a collection are correctly exposed.

## 5.2.1 - 2022-03-30

### Fixed

- null values in `_q` query filter are correctly handled for GET endpoints

## 5.2.0 - 2022-03-29

### Added

- support for `$first` project operator in `_rawp` query param

## 5.1.0 - 2022-03-21 [Found regression in this version on date 2022-04-22]

### Added

- supports MongoDB views

## 5.0.2 - 2022-02-25

### Updated

- mongocryptd v2

## 5.0.1 - 2021-11-08

### Fixed

- added pino to dependencies
- remove async from get list handler

### Updated

- node.js to v16
- dependency pino to ^7.1.0

### Chores

- added tests and improved documentation

## 5.0.0 - 2021-10-15

### BREAKING CHANGES

This version brings Mongo breaking changes from Mongo v4.4 to v5. Specially, if you are using some query (e.g. with `_q` parameter) no more supported by new Mongo version or new driver version, it will return an error.

Known limitation in this version:

- before, it would be possible to make a count using `$nearSphere` operator. This operator is not permitted by mongo v4.4 and mongo v5, so in this version the count with this filter will throw.

### Added

- support to mongo v5.0

### Updated

- update mongo driver to use v4
- handle mongo stream error in findAll

## 4.4.0 - 2021-09-30

### Added
- Client side field level encryption

### Fixed

- Corrected JSON schema for text indexes.
- Corrected some logs that were not showing objects
- PATCH: $.merge operator on multiple nested array

## 4.3.0 - 2021-09-10

### Updated

- Upgraded `lc39` to version 5 (handled with retrocompatibility by setting swagger in order to avoid breaking changes)

### Added

- new parameter `_rawp` to perform raw projections with aggregation operators on MongoDB v4.4 or above
- error handling for `_rawp` trying to override `acl_read_columns` header
- check on not allowed operators used during `_rawp`

### Changed

- Changed base image from `node:12.22.3-alpine` to `node:14.17.6-slim`
- Installed version 4.4.8 of `mongocryptd` inside the Docker image
- Installed version 1.2.2 of `libmongocrypt` inside the Docker image
- Upgrade node version in `nvm`
- Required node engine is now v14.17.6
- Inserted `KMS` configuration variables

## 4.2.0 - 2021-08-05

### Added

- support to text search indexes (with weights and language options) and $text queries on findAll

## 4.1.0 - 2021-07-06

### Changed

- projection regex pattern is removed in order to allow the projection over nested fields.

## 4.0.0 - 2021-06-17

## 3.3.0 - 2021-06-17  [Unpublished]

### Added
- support `__STATE__` change of multiple documents using a filter and without knowing the `_id` of each one.

### Breaking Change

- installed `@mia-platform/mongodb-healthchecker` for mongo healthchecks

## 3.2.3 - 2021-04-29

### Fixed
- fix `checkNormalIndexEquality` comparison

## 3.2.2 - 2021-03-04

### Updated

- lc39 v3.3.0

## 3.2.1 - 2021-01-29

### Fixed
- patch with unset of ObjectId field no longer fails

## 3.2.0 - 2020-12-02

### Added
- support json schema for RawObject and array of RawObject field properties

## 3.1.2 - 2020-11-04

### Added
- castToObjectId allow also null value as input and return null itself.

## 3.1.1

### Updated

- lc39 v3.1.4
- Updated gitlab-ci.yml mongo dependency, from this version mongo 4.4 support is guaranteed.

## 3.1.0 - 2020-10-06

### Added

 - Allow $inc, $set, $unset on sub properties of raw object

## 3.0.1 - 2020-10-02

### Update
- update lc39 to v3.1.3. 

## 3.0.0 - 2020-09-29

### Update

**BREAKING CHANGE**

- lc39 to v3.1.2. The update is breaking since it's bringing up lc39 v3.x with the newer logging format.

## 2.2.0 - 2020-07-14

### Added
- Expose some metrics about collections

### Update
- lc39 to v3.1.0

## 2.1.6 - 2020-05-26

### Fixed
- Omit required if empty

## 2.1.5 - 2020-05-26

**BROKEN: do not use this version**

## 2.1.4 - 2020-04-15

### Changed
- Remove default limit from /export

## 2.1.3 - 2020-01-31

### Changed

- Update package-lock for zero-downtime
- passing `{useUnifiedTopology: false}` to fastify-mongo to avoid that isConnected() always return true

## 2.1.1 - 2019-12-16

### Fix

- fix CRUD startup with 0 collections

## 2.1.0 - 2019-12-09

### Added

- handle ttl index
- support _id of type string

## 2.0.1 - 2019-10-16

### Fix
- Fixed missing data in __STATE__ field of post and post-bulk json schema

## v2.0.0 - 2019-07-03

### BREAKING CHANGE
- Implement nullable flag.
  Before this, the nullable flag is ignored. The default behavior is to convert `null` into falsy value for the field type type.
  For example, for an integer `null` value is converted to `0`, for a string to `''` (empty string).

### Added
- Both the handlers of `/-/check-up` and `/-/healthz` route check the connection to Mongo.


## v1.2.0 (Jun 25, 2019)
### Added:
  - Support for the CRUD_LIMIT_CONSTRAINT_ENABLED env variables to enable constraints on minimum,
    maximum and default values. New limits are: maximum 200, minimum 1 and default 25

## v1.1.0

Changes that have landed in master but are not yet released.

### Added:
  - Support for patching array items. The `$set` command works properly on both primitive and `RawObject` item types, by using `array.$.replace` and `array.$.merge` as keys in the `$set` command object.
  This feature involves the following CRUD operations:
    - Patch by ID
    - Patch many
    - Patch bulk
  - `array.$.replace` Replace entirely the query-matching array item with the content passed as value.
  - `array.$.merge`   Edits only the specified fields of the query-matching array item with the content passed as value.

See below for some sample cURLs for **/PATCH** */books-endpoint/{:id}*   where ```_q={"attachments.name": "John Doe", _st: "PUBLIC"}```

**Case Merge**
```
curl -X PATCH "http://crud-service:3000/books-endpoint/5cf83b600000000000000000?_q=%7B%22attachments.name%22%3A%20%22John%20Doe%22%7D&_st=PUBLIC" -H "accept: application/json" -H "Content-Type: application/json" -d "{ "$set": { "attachments.$.merge": { "name": "renamed attachment" } }}"

```
**Case Replace**
```
curl -X PATCH "http://crud-service:3000/books-endpoint/5cf83b600000000000000000?_q=%7B%22attachments.name%22%3A%20%22John%20Doe%22%7D&_st=PUBLIC" -H "accept: application/json" -H "Content-Type: application/json" -d "{ "$set": { "attachments.$.replace": { "name": "renamed attachment", content: "Lorem ipsum dolor sit amet", "state": "attached" } }}"
```<|MERGE_RESOLUTION|>--- conflicted
+++ resolved
@@ -7,14 +7,10 @@
 
 ## [Unreleased]
 
-<<<<<<< HEAD
-## Added
+### Added
+
+- $pull operator support
 - Collections configuration based on standard JSONSchema
-=======
-### Added
-
-- $pull operator support
->>>>>>> 77fe8759
 
 ## 6.4.0 - 2023-03-21
 
