--- conflicted
+++ resolved
@@ -9,11 +9,8 @@
 
 ### Changed
 
-<<<<<<< HEAD
 - `__mia_configuration` property in a collection `schema` now accepts additional properties
-=======
 - improved validation message for "body must NOT have additional properties" Ajv error, now it also says the unwanted property
->>>>>>> 9e8166e0
 - optimization of the __STATE__ query sent to MongoDB: $in operator has been removed when not necessary
 
 ## 6.5.1 - 2023-04-20
