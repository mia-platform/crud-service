--- conflicted
+++ resolved
@@ -9,12 +9,9 @@
 
 ### Changed
 
-<<<<<<< HEAD
-- hooks and compilers are not registered in `httpInterface.js`, but only once in `index.js`, to avoid multiple registers for collections;
-=======
+
 - hooks and serializer compiler are not registered anymore on every `httpInterface.js`, but only once in `index.js`, to avoid multiple registers for collections;
 - validator compiler is still applied to each HTTP interface to avoid OOM, but it has been moved to `compilers.js`;
->>>>>>> 855a1a84
 - `AdditionalCaster` class does not need to compute the fields that are either `ObjectId`, `Date`, or `Geopoint`: in the new `castItem` method, field types are inferred with the `instanceof` keyword;
 - there are only 3 Ajv instances registered.
 
@@ -27,11 +24,8 @@
 
 - fixed projection example in json schema generator
 - `serializerCompiler` has been added to use explicitly [`fastifiy-fast-json`](https://github.com/fastify/fast-json-stringify), along with `AdditionalCaster`  
-<<<<<<< HEAD
 - `$eq` operator can now be used also for array fields
 - [#286](https://github.com/mia-platform/crud-service/issues/286): `/-/schemas` accept header defaults to `application/json`
-=======
->>>>>>> 855a1a84
 
 ## 7.0.2 - 2024-05-06
 
